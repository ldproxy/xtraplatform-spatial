/*
 * Copyright 2022 interactive instruments GmbH
 *
 * This Source Code Form is subject to the terms of the Mozilla Public
 * License, v. 2.0. If a copy of the MPL was not distributed with this
 * file, You can obtain one at http://mozilla.org/MPL/2.0/.
 */
package de.ii.xtraplatform.features.sql.app;

import com.github.azahnen.dagger.annotations.AutoBind;
import com.google.common.collect.ImmutableList;
import com.google.common.collect.ImmutableMap;
import dagger.Lazy;
import dagger.assisted.AssistedFactory;
import de.ii.xtraplatform.base.domain.LogContext;
import de.ii.xtraplatform.cql.domain.Cql;
import de.ii.xtraplatform.crs.domain.CrsInfo;
import de.ii.xtraplatform.crs.domain.CrsTransformerFactory;
import de.ii.xtraplatform.entities.domain.AbstractEntityFactory;
import de.ii.xtraplatform.entities.domain.AutoEntityFactory;
import de.ii.xtraplatform.entities.domain.EntityData;
import de.ii.xtraplatform.entities.domain.EntityDataBuilder;
import de.ii.xtraplatform.entities.domain.EntityFactory;
import de.ii.xtraplatform.entities.domain.PersistentEntity;
import de.ii.xtraplatform.entities.domain.ValidationResult.MODE;
import de.ii.xtraplatform.features.domain.ConnectorFactory;
import de.ii.xtraplatform.features.domain.DecoderFactories;
import de.ii.xtraplatform.features.domain.FeatureProviderDataV2;
import de.ii.xtraplatform.features.domain.FeatureSchema;
import de.ii.xtraplatform.features.domain.ImmutableFeatureSchema;
import de.ii.xtraplatform.features.domain.ImmutableProviderCommonData;
import de.ii.xtraplatform.features.domain.MappingOperationResolver;
import de.ii.xtraplatform.features.domain.ProviderData;
import de.ii.xtraplatform.features.domain.ProviderExtensionRegistry;
import de.ii.xtraplatform.features.domain.SchemaBase.Type;
import de.ii.xtraplatform.features.domain.SchemaFragmentResolver;
import de.ii.xtraplatform.features.domain.SchemaReferenceResolver;
import de.ii.xtraplatform.features.domain.SchemaVisitorTopDown;
import de.ii.xtraplatform.features.domain.transform.FeatureRefResolver;
import de.ii.xtraplatform.features.sql.domain.ConnectionInfoSql;
import de.ii.xtraplatform.features.sql.domain.ConnectionInfoSql.Dialect;
import de.ii.xtraplatform.features.sql.domain.FeatureProviderSqlData;
import de.ii.xtraplatform.features.sql.domain.ImmutableConnectionInfoSql;
import de.ii.xtraplatform.features.sql.domain.ImmutableFeatureProviderSqlData;
import de.ii.xtraplatform.features.sql.domain.ImmutableFeatureProviderSqlData.Builder;
import de.ii.xtraplatform.features.sql.domain.ImmutablePoolSettings;
import de.ii.xtraplatform.features.sql.domain.ImmutableQueryGeneratorSettings;
import de.ii.xtraplatform.features.sql.domain.ImmutableSqlPathDefaults;
import de.ii.xtraplatform.features.sql.domain.SqlClientBasicFactory;
import de.ii.xtraplatform.streams.domain.Reactive;
import de.ii.xtraplatform.values.domain.ValueStore;
import java.util.AbstractMap.SimpleImmutableEntry;
import java.util.List;
import java.util.Map;
import java.util.Map.Entry;
import java.util.Objects;
import java.util.Optional;
import java.util.Set;
import java.util.function.Predicate;
import java.util.stream.Collectors;
import javax.inject.Inject;
import javax.inject.Singleton;
import org.slf4j.Logger;
import org.slf4j.LoggerFactory;

@Singleton
@AutoBind
public class FeatureProviderSqlFactory
    extends AbstractEntityFactory<FeatureProviderDataV2, FeatureProviderSql>
    implements EntityFactory {

  private static final Logger LOGGER = LoggerFactory.getLogger(FeatureProviderSqlFactory.class);

  private final Lazy<Set<SchemaFragmentResolver>> schemaResolvers;
  private final FeatureProviderSqlAuto featureProviderSqlAuto;
  private final boolean skipHydration;

  @Inject
  public FeatureProviderSqlFactory(
      Lazy<Set<SchemaFragmentResolver>> schemaResolvers,
      // TODO: needed because dagger-auto does not parse FeatureProviderSql
      CrsTransformerFactory crsTransformerFactory,
      CrsInfo crsInfo,
      Cql cql,
      ConnectorFactory connectorFactory,
      Reactive reactive,
      ValueStore valueStore,
      ProviderExtensionRegistry extensionRegistry,
      DecoderFactories decoderFactories,
      ProviderSqlFactoryAssisted providerSqlFactoryAssisted) {
    super(providerSqlFactoryAssisted);
    this.schemaResolvers = schemaResolvers;
    this.featureProviderSqlAuto =
        new FeatureProviderSqlAuto(new SqlClientBasicFactoryDefault(connectorFactory));
    this.skipHydration = false;
  }

  // for ldproxy-cfg
  public FeatureProviderSqlFactory(SqlClientBasicFactory sqlClientBasicFactory) {
    super(null);
    this.schemaResolvers = null;
    this.featureProviderSqlAuto = new FeatureProviderSqlAuto(sqlClientBasicFactory);
    this.skipHydration = true;
  }

  @Override
  public String type() {
    return ProviderData.ENTITY_TYPE;
  }

  @Override
  public Optional<String> subType() {
    return Optional.of(FeatureProviderSql.ENTITY_SUB_TYPE);
  }

  @Override
  public Class<? extends PersistentEntity> entityClass() {
    return FeatureProviderSql.class;
  }

  @Override
  public EntityDataBuilder<FeatureProviderDataV2> dataBuilder() {
    return new ImmutableFeatureProviderSqlData.Builder()
        .typeValidation(MODE.NONE)
        .sourcePathDefaults(new ImmutableSqlPathDefaults.Builder().build())
        .queryGeneration(new ImmutableQueryGeneratorSettings.Builder().build())
        .connectionInfo(
            new ImmutableConnectionInfoSql.Builder()
                .database("")
                .pool(
                    new ImmutablePoolSettings.Builder()
                        .maxConnections(-1)
                        .minConnections(1)
                        .initFailFast(true)
                        .initFailTimeout("1")
                        .idleTimeout("10m")
                        .shared(false)
                        .build())
                .build());
  }

  @Override
  public EntityDataBuilder<? extends EntityData> superDataBuilder() {
    return new ImmutableProviderCommonData.Builder();
  }

  @Override
  public EntityDataBuilder<FeatureProviderDataV2> emptyDataBuilder() {
    return new ImmutableFeatureProviderSqlData.Builder();
  }

  @Override
  public EntityDataBuilder<? extends EntityData> emptySuperDataBuilder() {
    return new ImmutableProviderCommonData.Builder();
  }

  @Override
  public Class<? extends EntityData> dataClass() {
    return FeatureProviderSqlData.class;
  }

  @Override
  public Optional<AutoEntityFactory> auto() {
    return Optional.of(featureProviderSqlAuto);
  }

  @Override
  public EntityData hydrateData(EntityData entityData) {
    FeatureProviderSqlData data = (FeatureProviderSqlData) entityData;

    if (skipHydration) {
      return entityData;
    }

    try {
<<<<<<< HEAD
      return normalizeConstants(
          normalizeFeatureRefs(
              resolveMappingOperationsIfNecessary(
                  resolveSchemasIfNecessary(
                      cleanupAutoPersist(
                          cleanupAdditionalInfo(
                              generateNativeCrsIfNecessary(generateTypesIfNecessary(data))))))));
=======
      if (data.isAuto()) {
        LOGGER.info(
            "Feature provider with id '{}' is in auto mode, generating configuration ...",
            data.getId());

        ConnectionInfoSql connectionInfo = data.getConnectionInfo();

        List<String> schemas =
            connectionInfo.getSchemas().isEmpty()
                ? connectionInfo.getDialect() == Dialect.GPKG
                    ? ImmutableList.of()
                    : ImmutableList.of("public")
                : connectionInfo.getSchemas();
        List<String> autoTypes = data.getAutoTypes();

        // TODO: derive from schemas and autoTypes
        Map<String, List<String>> includeTypes = Map.of();

        data = featureProviderSqlAuto.generate(data, includeTypes, ignore -> {});
      }

      return resolveMappingOperationsIfNecessary(
          resolveSchemasIfNecessary(normalizeConstants(data)));
>>>>>>> ee5924c8
    } catch (Throwable e) {
      LogContext.error(
          LOGGER, e, "Feature provider with id '{}' could not be started", data.getId());
    }

    throw new IllegalStateException();
  }

  @Override
  public Map<String, String> getListEntryKeys() {
    return Map.of("extensions", "type");
  }

  private FeatureProviderSqlData resolveSchemasIfNecessary(FeatureProviderSqlData data) {
    SchemaReferenceResolver resolver = new SchemaReferenceResolver(data, schemaResolvers);
    Map<String, FeatureSchema> types = data.getTypes();

    int rounds = 0;
    while (resolver.needsResolving(types)) {
      types = resolver.resolve(types);
      if (++rounds > 16) {
        LOGGER.warn("Exceeded the maximum length of 16 for provider schema reference chains.");
        break;
      }
    }

    if (rounds > 0) {
      return new Builder().from(data).types(types).build();
    }

    return data;
  }

  private FeatureProviderSqlData resolveMappingOperationsIfNecessary(FeatureProviderSqlData data) {
    MappingOperationResolver resolver = new MappingOperationResolver();

    if (resolver.needsResolving(data.getTypes())) {
      Map<String, FeatureSchema> types = resolver.resolve(data.getTypes());

      ImmutableFeatureProviderSqlData build = new Builder().from(data).types(types).build();
      return build;
    }
    return data;
  }

  private FeatureProviderSqlData normalizeConstants(FeatureProviderSqlData data) {
    return applySchemaTransformation(
        data, p -> p.isConstant() && p.getSourcePaths().isEmpty(), new NormalizeConstants());
  }

  private FeatureProviderSqlData normalizeFeatureRefs(FeatureProviderSqlData data) {
    return applySchemaTransformation(
        data, p -> p.isFeatureRef() && p.getProperties().isEmpty(), new FeatureRefResolver());
  }

  private FeatureProviderSqlData applySchemaTransformation(
      FeatureProviderSqlData data,
      Predicate<FeatureSchema> propertyMatcher,
      SchemaVisitorTopDown<FeatureSchema, FeatureSchema> transformer) {
    boolean anyPropertyMatches =
        data.getTypes().values().stream()
            .flatMap(t -> t.getAllNestedProperties().stream())
            .anyMatch(propertyMatcher);

    if (anyPropertyMatches) {
      Map<String, FeatureSchema> types =
          data.getTypes().entrySet().stream()
              .map(
                  entry ->
                      new SimpleImmutableEntry<>(
                          entry.getKey(), entry.getValue().accept(transformer)))
              .collect(Collectors.toMap(Entry::getKey, Entry::getValue));

      return new Builder().from(data).types(types).build();
    }

    return data;
  }

  @AssistedFactory
  public interface ProviderSqlFactoryAssisted
      extends FactoryAssisted<FeatureProviderDataV2, FeatureProviderSql> {
    @Override
    FeatureProviderSql create(FeatureProviderDataV2 data);
  }

  public class NormalizeConstants implements SchemaVisitorTopDown<FeatureSchema, FeatureSchema> {
    final int[] constantCounter = {0};

    @Override
    public FeatureSchema visit(
        FeatureSchema schema, List<FeatureSchema> parents, List<FeatureSchema> visitedProperties) {
      Map<String, FeatureSchema> visitedPropertiesMap =
          visitedProperties.stream()
              .filter(Objects::nonNull)
              .map(
                  featureSchema ->
                      new SimpleImmutableEntry<>(
                          featureSchema.getName(),
                          normalizeConstants(schema.getName(), featureSchema)))
              .collect(
                  ImmutableMap.toImmutableMap(
                      Entry::getKey, Entry::getValue, (first, second) -> second));

      return new ImmutableFeatureSchema.Builder()
          .from(schema)
          .propertyMap(visitedPropertiesMap)
          .build();
    }

    private FeatureSchema normalizeConstants(String parent, FeatureSchema schema) {
      if (schema.getConstantValue().isPresent() && schema.getSourcePaths().isEmpty()) {
        String constantValue =
            schema.getType() == Type.STRING
                ? String.format("'%s'", schema.getConstantValue().get())
                : schema.getConstantValue().get();
        String constantSourcePath =
            String.format(
                "constant_%s_%d{constant=%s}", parent, constantCounter[0]++, constantValue);

        return new ImmutableFeatureSchema.Builder()
            .from(schema)
            .addSourcePaths(constantSourcePath)
            .build();
      }
      return schema;
    }
  }
}<|MERGE_RESOLUTION|>--- conflicted
+++ resolved
@@ -173,15 +173,6 @@
     }
 
     try {
-<<<<<<< HEAD
-      return normalizeConstants(
-          normalizeFeatureRefs(
-              resolveMappingOperationsIfNecessary(
-                  resolveSchemasIfNecessary(
-                      cleanupAutoPersist(
-                          cleanupAdditionalInfo(
-                              generateNativeCrsIfNecessary(generateTypesIfNecessary(data))))))));
-=======
       if (data.isAuto()) {
         LOGGER.info(
             "Feature provider with id '{}' is in auto mode, generating configuration ...",
@@ -203,9 +194,9 @@
         data = featureProviderSqlAuto.generate(data, includeTypes, ignore -> {});
       }
 
-      return resolveMappingOperationsIfNecessary(
-          resolveSchemasIfNecessary(normalizeConstants(data)));
->>>>>>> ee5924c8
+      return normalizeConstants(
+          normalizeFeatureRefs(
+              resolveMappingOperationsIfNecessary(resolveSchemasIfNecessary(data))));
     } catch (Throwable e) {
       LogContext.error(
           LOGGER, e, "Feature provider with id '{}' could not be started", data.getId());
