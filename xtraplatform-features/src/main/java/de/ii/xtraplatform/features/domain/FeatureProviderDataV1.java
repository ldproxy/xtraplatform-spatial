/**
 * Copyright 2020 interactive instruments GmbH
 *
 * This Source Code Form is subject to the terms of the Mozilla Public
 * License, v. 2.0. If a copy of the MPL was not distributed with this
 * file, You can obtain one at http://mozilla.org/MPL/2.0/.
 */
package de.ii.xtraplatform.features.domain;

import com.fasterxml.jackson.annotation.JsonIgnore;
import com.fasterxml.jackson.annotation.JsonMerge;
import com.fasterxml.jackson.annotation.JsonProperty;
import com.fasterxml.jackson.databind.annotation.JsonDeserialize;
import de.ii.xtraplatform.crs.domain.EpsgCrs;
import de.ii.xtraplatform.entity.api.AutoEntity;
import de.ii.xtraplatform.entity.api.EntityData;
import de.ii.xtraplatform.entity.api.maptobuilder.ValueBuilderMap;
import de.ii.xtraplatform.entity.api.maptobuilder.encoding.ValueBuilderMapEncodingEnabled;
import de.ii.xtraplatform.event.store.EntityDataBuilder;
import org.immutables.value.Value;

import javax.annotation.Nullable;
import java.util.Collection;
import java.util.Map;
import java.util.Optional;
import java.util.Set;

/**
 * @author zahnen
 */
//@JsonTypeInfo(use = JsonTypeInfo.Id.CUSTOM, include = JsonTypeInfo.As.PROPERTY, property = "providerType", visible = true)
//@JsonTypeIdResolver(JacksonProvider.DynamicTypeIdResolver.class)
@Value.Immutable
@Value.Style(builder = "new", deepImmutablesDetection = true, attributeBuilderDetection = true)
@ValueBuilderMapEncodingEnabled
@JsonDeserialize(builder = ImmutableFeatureProviderDataV1.Builder.class)
public interface FeatureProviderDataV1 extends EntityData, AutoEntity {

    abstract class Builder implements EntityDataBuilder<FeatureProviderDataV1> {
        public abstract ImmutableFeatureProviderDataV1.Builder putTypes(String key, ImmutableFeatureType.Builder builder);

        @JsonProperty(value = "types")
        public ImmutableFeatureProviderDataV1.Builder putTypes2(String key, ImmutableFeatureType.Builder builder) {
            return putTypes(key, builder.name(key));
        }

        @JsonIgnore
        public abstract Map<String, ImmutableFeatureType.Builder> getTypes();

        @JsonProperty(value = "types")
        public Map<String, ImmutableFeatureType.Builder> getTypes2() {
            Map<String, ImmutableFeatureType.Builder> types = getTypes();

            return new Map<String, ImmutableFeatureType.Builder>() {
                @Override
                public int size() {
                    return types.size();
                }

                @Override
                public boolean isEmpty() {
                    return types.isEmpty();
                }

                @Override
                public boolean containsKey(Object o) {
                    return types.containsKey(o);
                }

                @Override
                public boolean containsValue(Object o) {
                    return types.containsValue(o);
                }

                @Override
                public ImmutableFeatureType.Builder get(Object o) {
                    return types.get(o);
                }

                @Override
                public ImmutableFeatureType.Builder put(String s, ImmutableFeatureType.Builder builder) {
                    return types.put(s, builder.name(s));
                }

                @Override
                public ImmutableFeatureType.Builder remove(Object o) {
                    return types.remove(o);
                }

                @Override
                public void putAll(Map<? extends String, ? extends ImmutableFeatureType.Builder> map) {
                    types.putAll(map);
                }

                @Override
                public void clear() {
                    types.clear();
                }

                @Override
                public Set<String> keySet() {
                    return types.keySet();
                }

                @Override
                public Collection<ImmutableFeatureType.Builder> values() {
                    return types.values();
                }

                @Override
                public Set<Entry<String, ImmutableFeatureType.Builder>> entrySet() {
                    return types.entrySet();
                }
            };

            //return new LinkedHashMap<String, ImmutableFeatureType.Builder>(types){};
        }
    }

    String getProviderType();

    String getFeatureProviderType();

    @Value.Derived
    @Override
    default Optional<String> getEntitySubType() {
        return Optional.of(String.format("%s/%s", getProviderType(), getFeatureProviderType()).toLowerCase());
    }

<<<<<<< HEAD
    @Nullable //TODO: remove when done
    @JsonIgnore //TODO: remove when done
=======
    @JsonProperty(access = JsonProperty.Access.WRITE_ONLY)
    @Override
    Optional<Boolean> getAuto();

    @JsonProperty(access = JsonProperty.Access.WRITE_ONLY)
    @Override
    Optional<Boolean> getAutoPersist();

>>>>>>> 43a3f463
    ConnectionInfo getConnectionInfo();

    Optional<EpsgCrs> getNativeCrs();

    //behaves exactly like Map<String, FeatureTypeMapping>, but supports mergeable builder deserialization
    // (immutables attributeBuilder does not work with maps yet)
    @JsonMerge
    ValueBuilderMap<FeatureType, ImmutableFeatureType.Builder> getTypes();

    //TODO
    @Value.Default
    default ImmutableMappingStatus getMappingStatus() {
        return new ImmutableMappingStatus.Builder()
                .enabled(true)
                .supported(true)
                .refined(true)
                .build();
    }



    //TODO
    /*@Value.Default
    default String getConnectorType() {
        return getConnectionInfo().getConnectorType();
    }*/

    //TODO
    /*@JsonIgnore
    @Value.Default
    default Optional<String> getDataSourceUrl() {
        return getConnectionInfo().getConnectionUri();
    }*/
}<|MERGE_RESOLUTION|>--- conflicted
+++ resolved
@@ -19,7 +19,6 @@
 import de.ii.xtraplatform.event.store.EntityDataBuilder;
 import org.immutables.value.Value;
 
-import javax.annotation.Nullable;
 import java.util.Collection;
 import java.util.Map;
 import java.util.Optional;
@@ -127,19 +126,6 @@
         return Optional.of(String.format("%s/%s", getProviderType(), getFeatureProviderType()).toLowerCase());
     }
 
-<<<<<<< HEAD
-    @Nullable //TODO: remove when done
-    @JsonIgnore //TODO: remove when done
-=======
-    @JsonProperty(access = JsonProperty.Access.WRITE_ONLY)
-    @Override
-    Optional<Boolean> getAuto();
-
-    @JsonProperty(access = JsonProperty.Access.WRITE_ONLY)
-    @Override
-    Optional<Boolean> getAutoPersist();
-
->>>>>>> 43a3f463
     ConnectionInfo getConnectionInfo();
 
     Optional<EpsgCrs> getNativeCrs();
@@ -162,15 +148,15 @@
 
 
     //TODO
-    /*@Value.Default
+    @Value.Default
     default String getConnectorType() {
         return getConnectionInfo().getConnectorType();
-    }*/
+    }
 
     //TODO
-    /*@JsonIgnore
+    @JsonIgnore
     @Value.Default
     default Optional<String> getDataSourceUrl() {
         return getConnectionInfo().getConnectionUri();
-    }*/
+    }
 }