/**
 * Copyright 2020 interactive instruments GmbH
 *
 * This Source Code Form is subject to the terms of the Mozilla Public
 * License, v. 2.0. If a copy of the MPL was not distributed with this
 * file, You can obtain one at http://mozilla.org/MPL/2.0/.
 */
package de.ii.xtraplatform.feature.provider.sql.app;

import akka.Done;
import akka.NotUsed;
import akka.japi.function.Function;
import akka.japi.function.Function2;
import akka.japi.function.Predicate;
import akka.stream.javadsl.Flow;
import akka.stream.javadsl.Sink;
import akka.stream.javadsl.Source;
import akka.stream.javadsl.SubSource;
import com.google.common.base.Joiner;
import com.google.common.collect.ImmutableList;
import com.google.common.collect.ImmutableMap;
import de.ii.xtraplatform.feature.provider.sql.domain.SqlRow;
import de.ii.xtraplatform.feature.provider.sql.domain.SqlRowMeta;
import de.ii.xtraplatform.features.domain.CollectionMetadata;
import de.ii.xtraplatform.features.domain.FeatureBase;
import de.ii.xtraplatform.features.domain.FeatureConsumer;
import de.ii.xtraplatform.features.domain.FeatureNormalizer;
import de.ii.xtraplatform.features.domain.FeatureQuery;
import de.ii.xtraplatform.features.domain.FeatureStoreInstanceContainer;
import de.ii.xtraplatform.features.domain.FeatureStoreMultiplicityTracker;
import de.ii.xtraplatform.features.domain.FeatureStoreTypeInfo;
import de.ii.xtraplatform.features.domain.FeatureStream2;
import de.ii.xtraplatform.features.domain.FeatureTransformer2;
import de.ii.xtraplatform.features.domain.FeatureType;
import de.ii.xtraplatform.features.domain.ImmutableCollectionMetadata;
import de.ii.xtraplatform.features.domain.ImmutableResult;
import de.ii.xtraplatform.features.domain.PropertyBase;
import de.ii.xtraplatform.features.domain.SchemaBase;
import org.immutables.value.Value;
import org.slf4j.Logger;
import org.slf4j.LoggerFactory;

import javax.annotation.Nullable;
import java.util.List;
import java.util.Map;
import java.util.Objects;
import java.util.Optional;
import java.util.OptionalLong;
import java.util.concurrent.CompletionStage;
import java.util.function.Supplier;

public class FeatureNormalizerSql implements FeatureNormalizer<SqlRow> {

    private final Map<String, FeatureStoreTypeInfo> typeInfos;
    //private final Map<String, FeatureTypeMapping> mappings;
    private final Map<String, FeatureType> types;

    /*public FeatureNormalizerSql(
            Map<String, FeatureStoreTypeInfo> typeInfos,
            Map<String, FeatureTypeMapping> mappings) {
        this.typeInfos = typeInfos;
        this.mappings = mappings;
    }*/

    public FeatureNormalizerSql(Map<String, FeatureStoreTypeInfo> typeInfos, Map<String, FeatureType> types) {
        this.typeInfos = typeInfos;
        this.types = types;
    }

    @Override
    public Sink<SqlRow, CompletionStage<FeatureStream2.Result>> normalizeAndTransform(
            FeatureTransformer2 featureTransformer, FeatureQuery featureQuery) {

        FeatureStoreTypeInfo typeInfo = typeInfos.get(featureQuery.getType());
        //FeatureTypeMapping mapping = mappings.get(featureQuery.getType());
        FeatureType featureType = types.get(featureQuery.getType());

        //TODO: consumer to transformer is generic code, but this also contains WKT parser, factor out
        //FeatureTransformerFromSql consumer = new FeatureTransformerFromSql(mapping, featureTransformer, featureQuery.getFields());
        FeatureTransformerFromSql2 consumer = new FeatureTransformerFromSql2(featureType, featureTransformer, featureQuery.getFields());


        return consume(typeInfo, consumer, featureQuery);
    }

    @Override
    public <U extends PropertyBase<U,W>, V extends FeatureBase<U,W>, W extends SchemaBase<W>> Source<V, CompletionStage<FeatureStream2.Result>> normalize(
            Source<SqlRow, NotUsed> sourceStream, FeatureQuery featureQuery, Supplier<V> featureCreator,
            Supplier<U> propertyCreator) {

        Long[] featureId = {null};
        final CollectionMetadata[] collection = new CollectionMetadata[1];

        //TODO: support multiple typeInfos
        FeatureStoreTypeInfo typeInfo = typeInfos.get(featureQuery.getType());
        FeatureType featureType = types.get(featureQuery.getType());
        //TODO: support multiple main tables
        FeatureStoreInstanceContainer instanceContainer = typeInfo.getInstanceContainers()
                                                                  .get(0);
        List<String> multiTables = instanceContainer.getMultiContainerNames();

        FeatureStoreMultiplicityTracker multiplicityTracker = new SqlMultiplicityTracker(multiTables);//getMultiplicityTracker(typeInfo)

        ReadContext readContext = ImmutableReadContext.builder()
                                                      .mainTablePath(typeInfo.getInstanceContainers()
                                                                             .get(0)
                                                                             .getPath())
                                                      .multiTables(multiTables)
                                                      .multiplicityTracker(multiplicityTracker)
                                                      .isIdFilter(featureQuery.hasIdFilter())
                                                      .readState(ModifiableReadState.create())
                                                      .build();

        SubSource<SqlRow, NotUsed> subSource = sourceStream.splitWhen(hasDifferentFeatureId(readContext.getReadState()));

        SubSource<V, NotUsed> folded = subSource.fold(featureCreator.get(), handleRow(readContext, propertyCreator));

        Source<V, CompletionStage<FeatureStream2.Result>> featureSource = folded.concatSubstreams()
                                                                                .watchTermination((Function2<NotUsed, CompletionStage<Done>, CompletionStage<FeatureStream2.Result>>) (notUsed, completionStage) -> completionStage.handle((done, throwable) -> {
                                                                                    return ImmutableResult.builder()
                                                                                                          .isEmpty(!readContext.getReadState()
                                                                                                                               .isAtLeastOneFeatureWritten())
                                                                                                          .error(Optional.ofNullable(throwable))
                                                                                                          .build();
                                                                                }));

        return featureSource;
    }

    private Predicate<SqlRow> hasDifferentFeatureId(ModifiableReadState readState) {
        return sqlRow -> {
            Object currentId = sqlRow.getIds()
                                   .get(0);

            if (!Objects.equals(readState.getCurrentId(), currentId)) {
                boolean isFirstFeature = Objects.isNull(readState.getCurrentId());
                readState.setCurrentId(currentId);
                return !isFirstFeature;
                //return true;
            }

            return false;
        };
    }

    private <U extends PropertyBase<U,W>, V extends FeatureBase<U,W>, W extends SchemaBase<W>> Function2<V, SqlRow, V> handleRow(
            ReadContext readContext, Supplier<U> propertyCreator) {
        return (feature, sqlRow) -> {

            boolean stop = true;


            if (sqlRow instanceof SqlRowMeta) {
                handleMetaRow2((SqlRowMeta) sqlRow, readContext);
            } else {
                handleValueRow2(feature, sqlRow, readContext, propertyCreator);
            }

            return feature;
        };
    }


    //TODO: query only needed for IdFilter exceptions, should happen further up
    private static Sink<SqlRow, CompletionStage<FeatureStream2.Result>> consume(FeatureStoreTypeInfo typeInfo,
                                                                                FeatureConsumer consumer,
                                                                                FeatureQuery query) {
        return consume(ImmutableList.of(typeInfo), consumer, query);
    }

    private static Sink<SqlRow, CompletionStage<FeatureStream2.Result>> consume(
            final List<FeatureStoreTypeInfo> typeInfos,
            final FeatureConsumer consumer, FeatureQuery query) {

        //TODO: support multiple typeInfos
        FeatureStoreTypeInfo typeInfo = typeInfos.get(0);
        //TODO: support multiple main tables
        FeatureStoreInstanceContainer instanceContainer = typeInfo.getInstanceContainers()
                                                                  .get(0);
        List<String> multiTables = instanceContainer.getMultiContainerNames();

        FeatureStoreMultiplicityTracker multiplicityTracker = new SqlMultiplicityTracker(multiTables);//getMultiplicityTracker(typeInfo)

        ReadContext readContext = ImmutableReadContext.builder()
                                                      .featureConsumer(consumer)
                                                      .mainTablePath(typeInfo.getInstanceContainers()
                                                                             .get(0)
                                                                             .getPath())
                                                      .multiTables(multiTables)
                                                      .multiplicityTracker(multiplicityTracker)
                                                      .isIdFilter(query.hasIdFilter())
                                                      .readState(ModifiableReadState.create())
                                                      .build();

        //TODO: cleanup
        Flow<SqlRow, NotUsed, CompletionStage<FeatureStream2.Result>> consumerFlow =
                Flow.fromFunction((Function<SqlRow, NotUsed>) sqlRow -> {
                    handleRow(sqlRow, readContext);
                    return NotUsed.getInstance();
                })
                    .watchTermination((Function2<NotUsed, CompletionStage<Done>, CompletionStage<FeatureStream2.Result>>) (notUsed, completionStage) -> completionStage.handle((done, throwable) -> {
                        if (Objects.nonNull(throwable)) {
                            //handleException(throwable, readContext);
                            try {
                                if (!readContext.getReadState()
                                                .isStarted()) {
                                    readContext.getFeatureConsumer()
                                               .onStart(OptionalLong.of(0), OptionalLong.empty(), ImmutableMap.of());
                                }
                            } catch (Exception e) {
                                //ignore
                            }
                        }

                        //handleCompletion(readContext);
                        try {
                            if (readContext.getReadState()
                                           .isFeatureStarted()) {
                                consumer.onFeatureEnd(readContext.getMainTablePath());
                            }
                            consumer.onEnd();
                        } catch (Exception e) {
<<<<<<< HEAD
                            //ignore
=======
                            throw new IllegalStateException(e);
>>>>>>> b773ca4e
                        }

                        return ImmutableResult.builder()
                                              .isEmpty(!readContext.getReadState()
                                                                   .isAtLeastOneFeatureWritten())
                                              .error(Optional.ofNullable(throwable))
                                              .build();
                    }));

        return consumerFlow.to(Sink.ignore());
    }

    /*public static Sink<ByteString, CompletionStage<Done>> transform(final QName featureType,
                                                                    final FeatureTypeMapping featureTypeMapping,
                                                                    final FeatureTransformer featureTransformer,
                                                                    List<String> fields) {
        return transform(featureType, featureTypeMapping, featureTransformer, fields, ImmutableMap.of());
    }

    public static Sink<ByteString, CompletionStage<Done>> transform(final QName featureType,
                                                                    final FeatureTypeMapping featureTypeMapping,
                                                                    final FeatureTransformer featureTransformer,
                                                                    List<String> fields,
                                                                    Map<QName, List<String>> resolvableTypes) {
        List<QName> featureTypes = resolvableTypes.isEmpty() ? ImmutableList.of(featureType) : ImmutableList.<QName>builder().add(featureType)
                                                                                                                             .addAll(resolvableTypes.keySet())
                                                                                                                             .build();
        return SqlRowStream.consume(featureTypes, new FeatureTransformerFromGml(featureTypeMapping, featureTransformer, fields, resolvableTypes));
    }*/

    @Value.Immutable
    interface ReadContext {
        @Nullable
        FeatureConsumer getFeatureConsumer();

        List<String> getMainTablePath();

        List<String> getMultiTables();

        FeatureStoreMultiplicityTracker getMultiplicityTracker();

        boolean isIdFilter();

        ModifiableReadState getReadState();
    }

    @Value.Modifiable
    interface ReadState {
        @Value.Default
        default boolean isStarted() {
            return false;
        }

        @Value.Default
        default boolean isFeatureStarted() {
            return false;
        }

        @Nullable
        Object getCurrentId();

        @Value.Default
        default boolean isAtLeastOneFeatureWritten() {
            return false;
        }

        @Nullable
        CollectionMetadata getCollectionMetadata();

        @Value.Default
        default long getIndex() {
            return 0;
        }
    }

    private static final Logger LOGGER = LoggerFactory.getLogger(FeatureNormalizerSql.class);

    private static void handleRow(SqlRow sqlRow, ReadContext readContext) throws Exception {

        if (sqlRow instanceof SqlRowMeta) {
            handleMetaRow((SqlRowMeta) sqlRow, readContext);
            return;
        }

        //TODO: should't happen, test with exception in onStart
        if (!readContext.getReadState()
                        .isStarted()) {
            return;
        }

        //if (sqlRow instanceof SqlRowValues) {
        handleValueRow(sqlRow, readContext);
        //    return;
        //}

    }

    private static void handleMetaRow(SqlRowMeta sqlRow, ReadContext readContext) throws Exception {

        readContext.getFeatureConsumer()
                   .onStart(OptionalLong.of(sqlRow.getNumberReturned()), sqlRow.getNumberMatched(), ImmutableMap.of());

        readContext.getReadState()
                   .setIsStarted(true);
    }

    private static void handleMetaRow2(SqlRowMeta sqlRow, ReadContext readContext) throws Exception {

        readContext.getReadState()
                   .setCollectionMetadata(ImmutableCollectionMetadata.of(OptionalLong.of(sqlRow.getNumberReturned()), sqlRow.getNumberMatched()));

        readContext.getReadState()
                   .setIsStarted(true);
    }

    private static void handleValueRow(SqlRow sqlRow, ReadContext readContext) throws Exception {

        if (LOGGER.isTraceEnabled()) {
            LOGGER.trace("Sql row: {}", sqlRow);
        }

        FeatureConsumer consumer = readContext.getFeatureConsumer();
        ModifiableReadState readState = readContext.getReadState();
        FeatureStoreMultiplicityTracker multiplicityTracker = readContext.getMultiplicityTracker();
        Object featureId = sqlRow.getIds()
                               .get(0);

        multiplicityTracker.track(sqlRow.getPath(), sqlRow.getIds());

        if (LOGGER.isTraceEnabled()) {
            LOGGER.trace("Multiplicities {} {}", sqlRow.getPath(), multiplicityTracker.getMultiplicitiesForPath(sqlRow.getPath()));
        }

        //TODO: isn't that too early?
        if (!(sqlRow instanceof SqlRowMeta)) {
            readState.setIsAtLeastOneFeatureWritten(true);
        }

        if (!Objects.equals(readState.getCurrentId(), featureId)) {
            if (readState.isFeatureStarted()) {
                consumer.onFeatureEnd(readContext.getMainTablePath());
                readState.setIsFeatureStarted(false);
                multiplicityTracker.reset();
            }

            consumer.onFeatureStart(readContext.getMainTablePath(), ImmutableMap.of());
            readState.setIsFeatureStarted(true);
            readState.setCurrentId(featureId);
        }

        handleColumns(sqlRow, consumer, multiplicityTracker.getMultiplicitiesForPath(sqlRow.getPath()));
    }

    private static <U extends PropertyBase<U,W>, V extends FeatureBase<U,W>, W extends SchemaBase<W>> void handleValueRow2(V feature, SqlRow sqlRow,
                                                                                              ReadContext readContext,
                                                                                              Supplier<U> propertyCreator) throws Exception {
        feature.collectionMetadata(readContext.getReadState()
                                              .getCollectionMetadata());

        for (int i = 0; i < sqlRow.getValues()
                                  .size() && i < sqlRow.getColumnPaths()
                                                       .size(); i++) {
            if (Objects.nonNull(sqlRow.getValues()
                                      .get(i))) {

                U property = propertyCreator.get();
                property.name(Joiner.on('.')
                                    .join(sqlRow.getColumnPaths()
                                                .get(i)));
                property.value((String) sqlRow.getValues()
                                              .get(i));
                feature.addProperties(property);

                    /*feature.putProperties(sqlRow.getColumnPaths()
                                                .get(i), (String) sqlRow.getValues()
                                                                        .get(i));*/
            }
        }
    }

    private static void handleColumns(SqlRow sqlRow, FeatureConsumer consumer,
                                      List<Integer> multiplicities) throws Exception {

        for (int i = 0; i < sqlRow.getValues()
                                  .size() && i < sqlRow.getColumnPaths()
                                                       .size(); i++) {
            if (Objects.nonNull(sqlRow.getValues()
                                      .get(i))) {
                consumer.onPropertyStart(sqlRow.getColumnPaths()
                                               .get(i), multiplicities, ImmutableMap.of());
                consumer.onPropertyText((String) sqlRow.getValues()
                                                       .get(i));
                consumer.onPropertyEnd(sqlRow.getColumnPaths()
                                             .get(i));
            }
        }

        /*Optional<SqlRow.SqlColumn> column = sqlRow.next();

        while (column.isPresent()) {
            if (Objects.nonNull(column.get()
                                      .getValue())) {
                consumer.onPropertyStart(column.get()
                                               .getPath(), multiplicities);
                consumer.onPropertyText(column.get()
                                              .getValue());
                consumer.onPropertyEnd(column.get()
                                             .getPath());
            }
            column = sqlRow.next();
        }*/
    }

}<|MERGE_RESOLUTION|>--- conflicted
+++ resolved
@@ -220,11 +220,7 @@
                             }
                             consumer.onEnd();
                         } catch (Exception e) {
-<<<<<<< HEAD
                             //ignore
-=======
-                            throw new IllegalStateException(e);
->>>>>>> b773ca4e
                         }
 
                         return ImmutableResult.builder()
