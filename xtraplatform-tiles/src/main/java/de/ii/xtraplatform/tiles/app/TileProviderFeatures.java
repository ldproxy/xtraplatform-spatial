--- conflicted
+++ resolved
@@ -151,13 +151,8 @@
     for (int i = 0; i < getData().getCaches().size(); i++) {
       Cache cache = getData().getCaches().get(i);
       ResourceStore cacheStore =
-<<<<<<< HEAD
-          tilesStore.with(String.format("cache_%s", cache.getType().getSuffix()));
+          tilesStore.writableWith(String.format("cache_%s", cache.getType().getSuffix()));
       TileStore tileStore = getTileStore(cache, cacheStore, getId(), getData().getTilesets());
-=======
-          tilesStore.writableWith(String.format("cache_%s", cache.getType().getSuffix()));
-      TileStore tileStore = getTileStore(cache, cacheStore, data.getId(), data.getTilesets());
->>>>>>> 787a24e9
 
       if (cache.getType() == Type.DYNAMIC) {
         current =
@@ -178,13 +173,8 @@
     for (int i = 0; i < getData().getCaches().size(); i++) {
       Cache cache = getData().getCaches().get(i);
       ResourceStore cacheStore =
-<<<<<<< HEAD
-          tilesStore.with(String.format("cache_%s", cache.getType().getSuffix()));
+          tilesStore.writableWith(String.format("cache_%s", cache.getType().getSuffix()));
       TileStore tileStore = getTileStore(cache, cacheStore, getId(), getData().getTilesets());
-=======
-          tilesStore.writableWith(String.format("cache_%s", cache.getType().getSuffix()));
-      TileStore tileStore = getTileStore(cache, cacheStore, data.getId(), data.getTilesets());
->>>>>>> 787a24e9
 
       if (cache.getType() == Type.DYNAMIC) {
         current =
