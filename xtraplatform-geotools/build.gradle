<<<<<<< HEAD
version = '1.1.0'
version += '-SNAPSHOT'
=======
version = '1.1.1'
//version += '-SNAPSHOT'
>>>>>>> fc574629

dependencies {
    embedded group: 'org.geotools', name: 'gt-cql', version: '19.0'
    embedded(group: 'org.geotools', name: 'gt-xml', version: '19.0') {
        exclude module: 'xercesImpl'
    }
}

// TODO: run osgi plugin with logging to find out why these imports are not found
jar {
    manifest {
        instruction 'Embed-Dependency',
                'gt-cql',
                'gt-xml'

        instruction 'Embed-Transitive', 'true'
        instruction 'Embed-Export', 'true'

        instructionFirst 'Import-Package', 'javax.xml.transform'
        instructionFirst 'Import-Package', 'javax.sql'
        instructionFirst 'Import-Package', 'org.xml.sax'
        instructionFirst 'Import-Package', 'javax.naming'
        instructionFirst 'Import-Package', 'javax.swing.event'
        instructionFirst 'Import-Package', 'javax.xml.namespace'
        instructionFirst 'Import-Package', 'org.xml.sax.helpers'
        instructionFirst 'Import-Package', 'org.w3c.dom'
        instructionFirst 'Import-Package', 'org.xml.sax.ext'
        instructionFirst 'Import-Package', 'javax.xml.parsers'
        instructionFirst 'Import-Package', 'org.w3c.dom.events'
        instructionFirst 'Import-Package', 'javax.xml.transform.sax'
        instructionFirst 'Import-Package', 'javax.xml.transform.stream'
        instructionFirst 'Import-Package', 'javax.xml.datatype'
        instructionFirst 'Import-Package', 'javax.xml.transform.dom'
        instructionFirst 'Import-Package', 'javax.annotation'
    }
}<|MERGE_RESOLUTION|>--- conflicted
+++ resolved
@@ -1,10 +1,5 @@
-<<<<<<< HEAD
-version = '1.1.0'
+version = '1.1.1'
 version += '-SNAPSHOT'
-=======
-version = '1.1.1'
-//version += '-SNAPSHOT'
->>>>>>> fc574629
 
 dependencies {
     embedded group: 'org.geotools', name: 'gt-cql', version: '19.0'
