/*
 * Copyright 2022 interactive instruments GmbH
 *
 * This Source Code Form is subject to the terms of the Mozilla Public
 * License, v. 2.0. If a copy of the MPL was not distributed with this
 * file, You can obtain one at http://mozilla.org/MPL/2.0/.
 */
package de.ii.xtraplatform.tiles.app;

import de.ii.xtraplatform.base.domain.LogContext;
import de.ii.xtraplatform.blobs.domain.ResourceStore;
import de.ii.xtraplatform.tiles.domain.Cache.Storage;
import de.ii.xtraplatform.tiles.domain.ImmutableMbtilesMetadata;
import de.ii.xtraplatform.tiles.domain.ImmutableVectorLayer;
import de.ii.xtraplatform.tiles.domain.MbtilesMetadata;
import de.ii.xtraplatform.tiles.domain.MbtilesTileset;
import de.ii.xtraplatform.tiles.domain.TileGenerationSchema;
import de.ii.xtraplatform.tiles.domain.TileMatrixPartitions;
import de.ii.xtraplatform.tiles.domain.TileMatrixSetBase;
import de.ii.xtraplatform.tiles.domain.TileMatrixSetLimits;
import de.ii.xtraplatform.tiles.domain.TileMatrixSetRepository;
import de.ii.xtraplatform.tiles.domain.TileQuery;
import de.ii.xtraplatform.tiles.domain.TileResult;
import de.ii.xtraplatform.tiles.domain.TileStore;
import de.ii.xtraplatform.tiles.domain.TileStoreReadOnly;
import de.ii.xtraplatform.tiles.domain.TilesFormat;
import de.ii.xtraplatform.tiles.domain.VectorLayer;
import java.io.IOException;
import java.io.InputStream;
import java.nio.file.FileAlreadyExistsException;
import java.nio.file.Path;
import java.sql.SQLException;
import java.util.AbstractMap.SimpleImmutableEntry;
import java.util.List;
import java.util.Map;
import java.util.Map.Entry;
import java.util.Optional;
import java.util.Set;
import java.util.concurrent.ConcurrentHashMap;
import java.util.stream.Collectors;
import org.slf4j.Logger;
import org.slf4j.LoggerFactory;
import org.sqlite.SQLiteException;

public class TileStoreMbTiles implements TileStore {

  private static final Logger LOGGER = LoggerFactory.getLogger(TileStoreMbTiles.class);
  public static final String MBTILES_SUFFIX = ".mbtiles";

  static TileStoreReadOnly readOnly(Map<String, Path> tileSetSources) {
    Map<String, MbtilesTileset> tileSets =
        tileSetSources.entrySet().stream()
            .map(
                entry ->
                    new SimpleImmutableEntry<>(
                        entry.getKey(), new MbtilesTileset(entry.getValue(), false)))
            .collect(Collectors.toMap(Map.Entry::getKey, Map.Entry::getValue));

    return new TileStoreMbTiles("", null, tileSets, Map.of(), Optional.empty(), Optional.empty());
  }

  static TileStore readWrite(
      ResourceStore rootStore,
      String providerId,
      Map<String, Map<String, TileGenerationSchema>> tileSchemas,
      Map<String, Set<String>> tileMatrixSets,
      Optional<TileMatrixSetRepository> tileMatrixSetRepository,
<<<<<<< HEAD
      Optional<TileMatrixPartitions> partitions) {
=======
      Optional<TileStorePartitions> partitions,
      boolean seeded) {
>>>>>>> 76bae22f
    Map<String, MbtilesTileset> tileSets = new ConcurrentHashMap<>();
    try {
      for (String tileset : tileSchemas.keySet()) {
        for (String tms : tileMatrixSets.get(tileset)) {
          tileSets.put(
              key(tileset, tms),
              createTileSet(
                  rootStore,
                  providerId,
                  tileset,
                  tms,
                  getVectorLayers(tileSchemas, tileset),
                  partitions,
                  tileSchemas.get(tileset).isEmpty(),
                  seeded));
        }
      }
    } catch (IOException e) {
      LogContext.errorAsWarn(LOGGER, e, "Error when loading tile caches");
    } catch (RuntimeException e) {
      if (e.getCause() instanceof IOException) {
        LogContext.errorAsWarn(LOGGER, e.getCause(), "Error when loading tile caches");
      }
      throw e;
    }
    return new TileStoreMbTiles(
        providerId, rootStore, tileSets, tileSchemas, partitions, tileMatrixSetRepository);
  }

  private final String providerId;
  private final ResourceStore rootStore;
  private final Map<String, Map<String, TileGenerationSchema>> tileSchemas;
  private final Map<String, MbtilesTileset> tileSets;
  private final Optional<TileMatrixPartitions> partitions;
  // the tile matrix set is only necessary for writable MBTiles files,
  // i.e., caches that are used for seeding
  private final Optional<TileMatrixSetRepository> tileMatrixSetRepository;

  private TileStoreMbTiles(
      String providerId,
      ResourceStore rootStore,
      Map<String, MbtilesTileset> tileSets,
      Map<String, Map<String, TileGenerationSchema>> tileSchemas,
      Optional<TileMatrixPartitions> partitions,
      Optional<TileMatrixSetRepository> tileMatrixSetRepository) {
    this.providerId = providerId;
    this.rootStore = rootStore;
    this.tileSchemas = tileSchemas;
    this.tileSets = tileSets;
    this.partitions = partitions;
    this.tileMatrixSetRepository = tileMatrixSetRepository;
  }

  @Override
  public boolean has(TileQuery tile) {
    try {
      return tileSets.containsKey(key(tile)) && tileSets.get(key(tile)).tileExists(tile);
    } catch (SQLException | IOException e) {
      // this test is only used during seeding to check, if a tile already exists;
      // if this cannot be determined due to a locked db, we assume that the tile
      // does not yet exist; the worst case is that the tile is unnecessarily reseeded
      if (LOGGER.isWarnEnabled()) {
        LOGGER.warn(
            "Could not determine, if tile {}/{}/{}/{} in tileset '{}' exists. Proceeding with the assumption that the tiles does not yet exist. Reason: {}.",
            tile.getTileMatrixSet().getId(),
            tile.getLevel(),
            tile.getRow(),
            tile.getCol(),
            tile.getTileset(),
            e.getMessage());
      }
    }
    return false;
  }

  @Override
  public TileResult get(TileQuery tile) throws IOException {
    if (!tileSets.containsKey(key(tile))) {
      return TileResult.notFound();
    }

    try {
      Optional<InputStream> content = tileSets.get(key(tile)).getTile(tile);

      if (content.isEmpty()) {
        return TileResult.notFound();
      }

      return TileResult.found(content.get().readAllBytes());
    } catch (SQLException e) {
      if (e instanceof SQLiteException && ((SQLiteException) e).getResultCode().code == 776) {
        return TileResult.notFound();
      }
      return TileResult.error(e.getMessage());
    }
  }

  @Override
  public Optional<Boolean> isEmpty(TileQuery tile) throws IOException {
    try {
      if (tileSets.containsKey(key(tile))) {
        return tileSets.get(key(tile)).tileIsEmpty(tile);
      }
    } catch (SQLException e) {
      // This information is only relevant for the optional "OATiles-hint" header,
      // we only log this on debug level
      if (LOGGER.isDebugEnabled()) {
        LOGGER.debug(
            "Could not determine, if tile {}/{}/{}/{} in tileset '{}' is empty. Reason: {}",
            tile.getTileMatrixSet().getId(),
            tile.getLevel(),
            tile.getRow(),
            tile.getCol(),
            tile.getTileset(),
            e.getMessage());
      }
    }
    return Optional.empty();
  }

  @Override
  public boolean isEmpty() throws IOException {
    return tileSets.isEmpty()
        || tileSets.values().stream()
            .allMatch(
                mbtilesTileset -> {
                  try {
                    return !mbtilesTileset.hasAnyTiles();
                  } catch (SQLException | IOException e) {
                    if (LOGGER.isWarnEnabled()) {
                      LOGGER.warn(
                          "Could not determine existence of tiles in an MBTiles file. Proceeding with the assumption that tiles exist.");
                    }
                    return false;
                  }
                });
  }

  @Override
  public void put(TileQuery tile, InputStream content) throws IOException {
    synchronized (tileSets) {
      if (!tileSets.containsKey(key(tile))) {
        tileSets.put(
            key(tile),
            createTileSet(
                rootStore,
                providerId,
                tile.getTileset(),
                tile.getTileMatrixSet().getId(),
                getVectorLayers(tileSchemas, tile.getTileset()),
                partitions,
                false,
                false));
      }
    }
    MbtilesTileset tileset = tileSets.get(key(tile));
    boolean written = false;
    int count = 0;
    String reason = null;
    while (!written && count++ < 3) {
      try {
        tileset.writeTile(tile, content.readAllBytes());
        written = true;
      } catch (SQLException e) {
        reason = e.getMessage();
        if (LOGGER.isTraceEnabled()) {
          LOGGER.trace(
              "Failed to write tile {}/{}/{}/{} for tileset '{}'. Reason: {}. Trying again...",
              tile.getTileMatrixSet().getId(),
              tile.getLevel(),
              tile.getRow(),
              tile.getCol(),
              tile.getTileset(),
              reason);
        }
        try {
          Thread.sleep(100);
        } catch (InterruptedException ignore) {
          // ignore
        }
      }
    }

    if (!written) {
      if (LOGGER.isWarnEnabled()) {
        LOGGER.warn(
            "Failed to write tile {}/{}/{}/{} for tileset '{}'. Reason: {}.",
            tile.getTileMatrixSet().getId(),
            tile.getLevel(),
            tile.getRow(),
            tile.getCol(),
            tile.getTileset(),
            reason);
      }
    }
  }

  @Override
  public void delete(TileQuery tile) throws IOException {
    try {
      if (tileSets.containsKey(key(tile))) {
        tileSets.get(key(tile)).deleteTile(tile);
      }
    } catch (SQLException e) {
      if (LOGGER.isWarnEnabled()) {
        LOGGER.warn(
            "Failed to delete tile {}/{}/{}/{} for tileset '{}'. Reason: {}",
            tile.getTileMatrixSet().getId(),
            tile.getLevel(),
            tile.getRow(),
            tile.getCol(),
            tile.getTileset(),
            e.getMessage());
        if (LOGGER.isDebugEnabled(LogContext.MARKER.STACKTRACE)) {
          LOGGER.debug(LogContext.MARKER.STACKTRACE, "Stacktrace: ", e);
        }
      }
    }
  }

  @Override
  public void delete(
      String tileset, TileMatrixSetBase tileMatrixSet, TileMatrixSetLimits limits, boolean inverse)
      throws IOException {
    try {
      if (tileSets.containsKey(key(tileset, tileMatrixSet))) {
        tileSets.get(key(tileset, tileMatrixSet)).deleteTiles(tileMatrixSet, limits);
      }
    } catch (SQLException e) {
      if (LOGGER.isWarnEnabled()) {
        LOGGER.warn(
            "Failed to delete tiles {}/{}/{}-{}/{}-{} for tileset '{}'. Reason: {}",
            tileMatrixSet,
            limits.getTileMatrix(),
            limits.getMinTileRow(),
            limits.getMaxTileRow(),
            limits.getMinTileCol(),
            limits.getMaxTileCol(),
            tileset,
            e.getMessage());
        if (LOGGER.isDebugEnabled(LogContext.MARKER.STACKTRACE)) {
          LOGGER.debug(LogContext.MARKER.STACKTRACE, "Stacktrace: ", e);
        }
      }
    }
  }

  @Override
  public void walk(Walker walker) {
    tileSets.forEach(
        (key, mbtiles) -> {
          String[] fromKey = fromKey(key);
          try {
            mbtiles.walk(
                (level, row, col) -> {
                  walker.walk(
                      fromKey[0], fromKey[1], level, getXyzRow(fromKey[1], level, row), col);
                });
          } catch (SQLException | IOException e) {
            // ignore
          }
        });
  }

  @Override
  public boolean has(String tileset, String tms, int level, int row, int col) throws IOException {
    try {
      return tileSets.containsKey(key(tileset, tms))
          && tileSets
              .get(key(tileset, tms))
              .tileExists(level, row, getTmsRow(tms, level, row), col);
    } catch (SQLException | IOException e) {
      // ignore
    }
    return false;
  }

  @Override
  public void delete(String tileset, String tms, int level, int row, int col) throws IOException {
    try {
      if (tileSets.containsKey(key(tileset, tms)))
        tileSets
            .get(key(tileset, tms))
            .deleteTile(level, row, getTmsRow(tms, level, row), col, false);
    } catch (SQLException | IOException e) {
      // ignore
    }
  }

  @Override
  public Storage getStorageType() {
    return partitions.isEmpty() ? Storage.PER_TILESET : Storage.PER_JOB;
  }

  @Override
  public Optional<String> getStorageInfo(
      String tileset, String tileMatrixSet, TileMatrixSetLimits limits) {
    if (tileSets.containsKey(key(tileset, tileMatrixSet))) {
      return Optional.of(
          tileSets
              .get(key(tileset, tileMatrixSet))
              .getStorageInfo(
                  Math.max(0, Integer.parseInt(limits.getTileMatrix())),
                  limits.getMinTileRow(),
                  limits.getMinTileCol()));
    }

    return Optional.empty();
  }

  @Override
  public void tidyup() {
    tileSets.forEach(
        (key, mbtiles) -> {
          String[] fromKey = fromKey(key);
          if (tileSchemas.containsKey(fromKey[0]) && !tileSchemas.get(fromKey[0]).isEmpty()) {
            try {
              mbtiles.cleanup();
            } catch (SQLException | IOException e) {
              // ignore
            }
          }
        });
  }

  private int getTmsRow(String tmsId, int level, int row) {
    return tileMatrixSetRepository
        .flatMap(r -> r.get(tmsId))
        .map(tms -> tms.getTmsRow(level, row))
        .orElse((int) Math.pow(2, level) - row - 1);
  }

  private int getXyzRow(String tmsId, int level, int tmsRow) {
    return tileMatrixSetRepository
        .flatMap(r -> r.get(tmsId))
        .map(tms -> tms.getXyzRow(level, tmsRow))
        .orElse((int) Math.pow(2, level) - tmsRow - 1);
  }

  private static List<VectorLayer> getVectorLayers(
      Map<String, Map<String, TileGenerationSchema>> tileSchemas, String tileset) {
    return tileSchemas.get(tileset).entrySet().stream()
        .map(entry -> getVectorLayer(entry.getKey(), entry.getValue()))
        .collect(Collectors.toList());
  }

  // TODO: fields, minzoom, maxzoom
  private static VectorLayer getVectorLayer(String layer, TileGenerationSchema generationSchema) {
    return ImmutableVectorLayer.builder()
        .id(layer)
        .fields(
            generationSchema.getProperties().entrySet().stream()
                .collect(
                    Collectors.toUnmodifiableMap(
                        Entry::getKey,
                        entry -> VectorLayer.getTypeAsString(entry.getValue().getType()))))
        .geometryType(VectorLayer.getGeometryTypeAsString(generationSchema.getGeometryType()))
        .build();
  }

  // TODO: minzoom, maxzoom, bounds, center
  private static MbtilesTileset createTileSet(
      ResourceStore rootStore,
      String name,
      String tileset,
      String tileMatrixSet,
      List<VectorLayer> vectorLayers,
<<<<<<< HEAD
      Optional<TileMatrixPartitions> partitions,
      boolean isXtratiler)
=======
      Optional<TileStorePartitions> partitions,
      boolean isRaster,
      boolean seeded)
>>>>>>> 76bae22f
      throws IOException {
    Path relPath =
        Path.of(tileset).resolve(tileMatrixSet + (partitions.isEmpty() ? MBTILES_SUFFIX : ""));
    Optional<Path> filePath;

    try {
      filePath = rootStore.asLocalPath(relPath, true);
    } catch (Throwable e) {
      throw new IllegalStateException("Could not create MBTiles file.", e);
    }

    if (filePath.isEmpty()) {
      throw new IllegalStateException(
          "Could not create MBTiles file. Make sure you have a writable localizable source defined in cfg.yml.");
    }

    MbtilesMetadata md =
        ImmutableMbtilesMetadata.builder()
            .name(name)
            .format(isRaster ? TilesFormat.PNG : TilesFormat.MVT)
            .vectorLayers(vectorLayers)
            .build();

    if (partitions.isPresent()) {
      return new MbtilesTileset(filePath.get(), md, partitions, isRaster, seeded);
    }

    if (rootStore.has(relPath)) {
      return new MbtilesTileset(filePath.get(), isRaster);
    }

    try {
      return new MbtilesTileset(filePath.get(), md, Optional.empty(), isRaster, seeded);
    } catch (FileAlreadyExistsException e) {
      throw new IllegalStateException(
          "A MBTiles file already exists. It must have been created by a parallel thread, which should not occur. MBTiles file creation must be synchronized.");
    }
  }

  private static String key(TileQuery tile) {
    return key(tile.getTileset(), tile.getTileMatrixSet());
  }

  private static String key(String tileset, TileMatrixSetBase tileMatrixSet) {
    return key(tileset, tileMatrixSet.getId());
  }

  private static String key(String tileset, String tileMatrixSet) {
    return String.join("/", tileset, tileMatrixSet);
  }

  private static String[] fromKey(String key) {
    return key.split("/");
  }
}<|MERGE_RESOLUTION|>--- conflicted
+++ resolved
@@ -65,12 +65,8 @@
       Map<String, Map<String, TileGenerationSchema>> tileSchemas,
       Map<String, Set<String>> tileMatrixSets,
       Optional<TileMatrixSetRepository> tileMatrixSetRepository,
-<<<<<<< HEAD
-      Optional<TileMatrixPartitions> partitions) {
-=======
       Optional<TileStorePartitions> partitions,
       boolean seeded) {
->>>>>>> 76bae22f
     Map<String, MbtilesTileset> tileSets = new ConcurrentHashMap<>();
     try {
       for (String tileset : tileSchemas.keySet()) {
@@ -438,14 +434,9 @@
       String tileset,
       String tileMatrixSet,
       List<VectorLayer> vectorLayers,
-<<<<<<< HEAD
-      Optional<TileMatrixPartitions> partitions,
-      boolean isXtratiler)
-=======
       Optional<TileStorePartitions> partitions,
       boolean isRaster,
       boolean seeded)
->>>>>>> 76bae22f
       throws IOException {
     Path relPath =
         Path.of(tileset).resolve(tileMatrixSet + (partitions.isEmpty() ? MBTILES_SUFFIX : ""));
