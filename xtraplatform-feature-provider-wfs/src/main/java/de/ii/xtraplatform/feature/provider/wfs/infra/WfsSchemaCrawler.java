/**
 * Copyright 2020 interactive instruments GmbH
 *
 * This Source Code Form is subject to the terms of the Mozilla Public
 * License, v. 2.0. If a copy of the MPL was not distributed with this
 * file, You can obtain one at http://mozilla.org/MPL/2.0/.
 */
package de.ii.xtraplatform.feature.provider.wfs.infra;

import com.google.common.collect.ImmutableList;
import com.google.common.collect.ImmutableMap;
import de.ii.xtraplatform.feature.provider.api.FeatureProviderSchemaConsumer;
import de.ii.xtraplatform.feature.provider.wfs.GMLSchemaParser;
import de.ii.xtraplatform.feature.provider.wfs.domain.ConnectionInfoWfsHttp;
<<<<<<< HEAD
import de.ii.xtraplatform.feature.transformer.api.TargetMappingProviderFromGml;
import de.ii.xtraplatform.features.domain.FeaturePropertyV2;
import de.ii.xtraplatform.features.domain.FeatureTypeV2;
import de.ii.xtraplatform.features.domain.ImmutableFeaturePropertyV2;
import de.ii.xtraplatform.features.domain.ImmutableFeatureTypeV2;
import de.ii.xtraplatform.ogc.api.GML;
import de.ii.xtraplatform.ogc.api.WFS;
=======
import de.ii.xtraplatform.feature.provider.wfs.domain.ImmutableConnectionInfoWfsHttp;
import de.ii.xtraplatform.features.domain.FeatureType;
import de.ii.xtraplatform.features.domain.Metadata;
>>>>>>> 43a3f463
import de.ii.xtraplatform.ogc.api.wfs.DescribeFeatureType;
import de.ii.xtraplatform.scheduler.api.TaskProgress;
import org.slf4j.Logger;
import org.slf4j.LoggerFactory;

import javax.xml.namespace.QName;
import java.io.InputStream;
import java.net.URI;
import java.util.ArrayList;
import java.util.HashMap;
import java.util.List;
import java.util.Map;
import java.util.Optional;

public class WfsSchemaCrawler {
    private static final Logger LOGGER = LoggerFactory.getLogger(WfsSchemaCrawler.class);

    private WfsConnectorHttp connector;
    private final ConnectionInfoWfsHttp connectionInfo;

    public WfsSchemaCrawler(WfsConnectorHttp connector, ConnectionInfoWfsHttp connectionInfo) {
        this.connector = connector;
        this.connectionInfo = connectionInfo;
    }

    public ConnectionInfoWfsHttp completeConnectionInfo() {
        Optional<Metadata> metadata = connector.getMetadata();

        if (metadata.isPresent()) {
            String version = metadata.flatMap(Metadata::getVersion)
                                     .orElse(connectionInfo.getVersion());
            Map<String,String> namespaces = metadata.map(Metadata::getNamespaces).orElse(ImmutableMap.of());

            return new ImmutableConnectionInfoWfsHttp.Builder()
                    .from(connectionInfo)
                    .version(version)
                    .namespaces(namespaces)
                    .build();
        }

        return connectionInfo;
    }

<<<<<<< HEAD
    public List<FeatureTypeV2> parseSchema() {
=======
    public List<FeatureType> parseSchema() {
        Optional<Metadata> metadata = connector.getMetadata();
>>>>>>> 43a3f463

        Map<String, QName> featureTypes = metadata.map(Metadata::getFeatureTypes).orElse(ImmutableMap.of());
        Map<String, String> crsMap = metadata.map(Metadata::getFeatureTypesCrs).orElse(ImmutableMap.of());
        Map<String, String> namespaces = metadata.map(Metadata::getNamespaces).orElse(ImmutableMap.of());

        WfsSchemaAnalyzer schemaConsumer = new WfsSchemaAnalyzer(crsMap, namespaces);
        analyzeFeatureTypes(schemaConsumer, featureTypes, new TaskProgressNoop());

        return schemaConsumer.getFeatureTypes();
    }

    private void analyzeFeatureTypes(FeatureProviderSchemaConsumer schemaConsumer, Map<String, QName> featureTypes,
                                     TaskProgress taskProgress) {
        Map<String, List<String>> featureTypesByNamespace = getSupportedFeatureTypesPerNamespace(featureTypes);

        if (!featureTypesByNamespace.isEmpty()) {
            analyzeFeatureTypesWithDescribeFeatureType(schemaConsumer, featureTypesByNamespace, taskProgress);
        }
    }

    private void analyzeFeatureTypesWithDescribeFeatureType(FeatureProviderSchemaConsumer schemaConsumer,
                                                            Map<String, List<String>> featureTypesByNamespace,
                                                            TaskProgress taskProgress) {

            URI baseUri = connectionInfo.getUri();
            InputStream inputStream = connector.runWfsOperation(new DescribeFeatureType());

            GMLSchemaParser gmlSchemaParser = new GMLSchemaParser(ImmutableList.of(schemaConsumer), baseUri);
            gmlSchemaParser.parse(inputStream, featureTypesByNamespace, taskProgress);
    }

    private Map<String, List<String>> getSupportedFeatureTypesPerNamespace(Map<String, QName> featureTypes) {
        Map<String, List<String>> featureTypesPerNamespace = new HashMap<>();

        for (QName featureType : featureTypes.values()) {
            if (!featureTypesPerNamespace.containsKey(featureType.getNamespaceURI())) {
                featureTypesPerNamespace.put(featureType.getNamespaceURI(), new ArrayList<>());
            }
            featureTypesPerNamespace.get(featureType.getNamespaceURI())
                                    .add(featureType.getLocalPart());
        }

        return featureTypesPerNamespace;
    }

<<<<<<< HEAD
    static class SchemaConsumer implements FeatureProviderSchemaConsumer {

        public static final String GML_NS_URI = GML.getNS(GML.VERSION._2_1_1);

        private final List<FeatureTypeV2> featureTypes;
        private ImmutableFeatureTypeV2.Builder currentFeatureType;
        private String currentLocalName;
        private XMLPathTracker currentPath;
        private Set<String> mappedPaths;
        private Map<String, String> crsMap;


        SchemaConsumer(Map<String, String> crsMap) {
            this.featureTypes = new ArrayList<>();
            this.currentPath = new XMLPathTracker();
            this.mappedPaths = new HashSet<>();
            this.crsMap = crsMap;
        }

        public List<FeatureTypeV2> getFeatureTypes() {
            return featureTypes;
        }

        @Override
        public void analyzeFeatureType(String nsUri, String localName) {
            if (Objects.nonNull(currentFeatureType) && Objects.nonNull(currentLocalName)) {
                featureTypes.add(currentFeatureType.build());
            }
            currentLocalName = localName.toLowerCase();
            mappedPaths.clear();
            currentPath.clear();

            currentFeatureType = new ImmutableFeatureTypeV2.Builder();
            currentFeatureType.name(localName);
            currentFeatureType.path("/" + localName.toLowerCase());
        }

        @Override
        public void analyzeAttribute(String nsUri, String localName, String type, boolean required) {
            // only first level gml:ids
            if (!currentPath.isEmpty()) {
                return;
            }
            currentPath.track(nsUri, "@" + localName, false);

            if ((localName.equals("id") && nsUri.startsWith(GML_NS_URI)) || localName.equals("fid")) {
                String path = currentPath.toString();
                if (currentFeatureType != null && !isPathMapped(path)) {
                    ImmutableFeaturePropertyV2.Builder featureProperty = new ImmutableFeaturePropertyV2.Builder()
                            .name(localName)
                            .path(currentPath.toFieldNameGml())
                            .role(FeaturePropertyV2.Role.ID)
                            .type(FeaturePropertyV2.Type.STRING);
                    currentFeatureType.putProperties(localName, featureProperty);
                }
            }

        }

        @Override
        public void analyzeProperty(String nsUri, String localName, String type, long minOccurs, long maxOccurs,
                                    int depth, boolean isParentMultiple, boolean isComplex, boolean isObject) {

            currentPath.track(nsUri, localName, depth, isParentMultiple);

            String path = currentPath.toString();
            // skip first level gml properties
            if (path.startsWith(GML_NS_URI)) {
                return;
            }
            ImmutableFeaturePropertyV2.Builder featureProperty = new ImmutableFeaturePropertyV2.Builder();
            if (currentFeatureType != null && !isPathMapped(path)) {
                featureProperty.additionalInfo(ImmutableMap.of("multiple", String.valueOf(isParentMultiple)));
                FeaturePropertyV2.Type featurePropertyType;
                TargetMappingProviderFromGml.GML_TYPE dataType = TargetMappingProviderFromGml.GML_TYPE.fromString(type);
                if (dataType.isValid()) {
                    featurePropertyType = getFeaturePropertyType(dataType);
                    featureProperty.name(localName)
                            .path(localName)
                            .type(featurePropertyType);
                    currentFeatureType.putProperties(localName, featureProperty);

                } else {
                    TargetMappingProviderFromGml.GML_GEOMETRY_TYPE geoType = TargetMappingProviderFromGml.GML_GEOMETRY_TYPE.fromString(type);
                    if (geoType.isValid()) {
                        featureProperty.name(localName)
                                .path(localName)
                                .type(FeaturePropertyV2.Type.GEOMETRY);
                        if (crsMap.containsKey(currentLocalName)) {
                            featureProperty.additionalInfo(ImmutableMap.of(
                                    "geometryType", geoType.toSimpleFeatureGeometry().toString(),
                                    "crs", crsMap.get(currentLocalName),
                                    "multiple", String.valueOf(isParentMultiple)));
                        }
                        currentFeatureType.putProperties(localName, featureProperty);
                    }
                }
            }
        }

        @Override
        public boolean analyzeNamespaceRewrite(String oldNamespace, String newNamespace, String featureTypeName) {
            return false;
        }

        @Override
        public void analyzeFailure(Throwable e) {
        }

        @Override
        public void analyzeSuccess() {
            // finish last feature type
            if (Objects.nonNull(currentFeatureType) && Objects.nonNull(currentLocalName)) {
                featureTypes.add(currentFeatureType.build());
            }
        }

        private FeaturePropertyV2.Type getFeaturePropertyType(TargetMappingProviderFromGml.GML_TYPE dataType) {

            switch (dataType) {
                case BOOLEAN:
                    return FeaturePropertyV2.Type.BOOLEAN;
                case STRING:
                    return FeaturePropertyV2.Type.STRING;
                case INT:
                case INTEGER:
                case SHORT:
                case LONG:
                    return FeaturePropertyV2.Type.INTEGER;
                case FLOAT:
                case DOUBLE:
                case DECIMAL:
                    return FeaturePropertyV2.Type.FLOAT;
                case DATE:
                case DATE_TIME:
                    return FeaturePropertyV2.Type.DATETIME;
                default:
                    return FeaturePropertyV2.Type.UNKNOWN;
            }
        }

        // this prevents that we descend further on a mapped path
        private boolean isPathMapped(String path) {
            for (String mappedPath : mappedPaths) {
                if (path.startsWith(mappedPath + "/")) {
                    return true;
                }
            }
            return false;
        }
    }

    static class MetadataConsumer extends AbstractFeatureProviderMetadataConsumer {

        private final XMLNamespaceNormalizer namespaceNormalizer;
        private final Map<String, String> crsMap;
        private final Map<String, QName> featureTypes;
        private String currentFeatureTypeName;
        private String currentCrs;

        MetadataConsumer() {
            this.crsMap = new HashMap<>();
            this.featureTypes = new HashMap<>();
            this.namespaceNormalizer = new XMLNamespaceNormalizer();
        }

        public Map<String, String> getCrsMap() {
            return crsMap;
        }

        public Map<String, QName> getFeatureTypes() {
            return featureTypes;
        }

        @Override
        public void analyzeNamespace(String prefix, String uri) {
            if (!namespaceNormalizer.getNamespaces().containsKey(prefix)) {
                namespaceNormalizer.addNamespace(prefix, uri);
            }
        }

        @Override
        public void analyzeFeatureType(String featureTypeName) {
            if (featureTypeName.contains(":")) {
                String[] name = featureTypeName.split(":");
                String namespace = namespaceNormalizer.getNamespaceURI(name[0]);
                currentFeatureTypeName = name[1];
                featureTypes.put(currentFeatureTypeName.toLowerCase(), new QName(namespace, currentFeatureTypeName, name[0]));
            }
        }

        @Override
        public void analyzeFeatureTypeDefaultCrs(String featureTypeName, String crs) {
            if (Objects.nonNull(currentFeatureTypeName)) {
                currentCrs = namespaceNormalizer.getLocalName(crs);
            }
            crsMap.put(currentFeatureTypeName.toLowerCase(), currentCrs);
        }

    }

=======
>>>>>>> 43a3f463
    static class TaskProgressNoop implements TaskProgress {

        @Override
        public void setStatusMessage(String statusMessage) {

        }

        @Override
        public void setCompleteness(double completeness) {

        }
    }
}<|MERGE_RESOLUTION|>--- conflicted
+++ resolved
@@ -12,7 +12,9 @@
 import de.ii.xtraplatform.feature.provider.api.FeatureProviderSchemaConsumer;
 import de.ii.xtraplatform.feature.provider.wfs.GMLSchemaParser;
 import de.ii.xtraplatform.feature.provider.wfs.domain.ConnectionInfoWfsHttp;
-<<<<<<< HEAD
+import de.ii.xtraplatform.feature.provider.wfs.domain.ImmutableConnectionInfoWfsHttp;
+import de.ii.xtraplatform.features.domain.FeatureType;
+import de.ii.xtraplatform.features.domain.Metadata;
 import de.ii.xtraplatform.feature.transformer.api.TargetMappingProviderFromGml;
 import de.ii.xtraplatform.features.domain.FeaturePropertyV2;
 import de.ii.xtraplatform.features.domain.FeatureTypeV2;
@@ -20,11 +22,6 @@
 import de.ii.xtraplatform.features.domain.ImmutableFeatureTypeV2;
 import de.ii.xtraplatform.ogc.api.GML;
 import de.ii.xtraplatform.ogc.api.WFS;
-=======
-import de.ii.xtraplatform.feature.provider.wfs.domain.ImmutableConnectionInfoWfsHttp;
-import de.ii.xtraplatform.features.domain.FeatureType;
-import de.ii.xtraplatform.features.domain.Metadata;
->>>>>>> 43a3f463
 import de.ii.xtraplatform.ogc.api.wfs.DescribeFeatureType;
 import de.ii.xtraplatform.scheduler.api.TaskProgress;
 import org.slf4j.Logger;
@@ -63,17 +60,13 @@
                     .version(version)
                     .namespaces(namespaces)
                     .build();
-        }
+    }
 
         return connectionInfo;
     }
 
-<<<<<<< HEAD
     public List<FeatureTypeV2> parseSchema() {
-=======
-    public List<FeatureType> parseSchema() {
         Optional<Metadata> metadata = connector.getMetadata();
->>>>>>> 43a3f463
 
         Map<String, QName> featureTypes = metadata.map(Metadata::getFeatureTypes).orElse(ImmutableMap.of());
         Map<String, String> crsMap = metadata.map(Metadata::getFeatureTypesCrs).orElse(ImmutableMap.of());
@@ -98,7 +91,7 @@
                                                             Map<String, List<String>> featureTypesByNamespace,
                                                             TaskProgress taskProgress) {
 
-            URI baseUri = connectionInfo.getUri();
+        URI baseUri = connectionInfo.getUri();
             InputStream inputStream = connector.runWfsOperation(new DescribeFeatureType());
 
             GMLSchemaParser gmlSchemaParser = new GMLSchemaParser(ImmutableList.of(schemaConsumer), baseUri);
@@ -119,13 +112,12 @@
         return featureTypesPerNamespace;
     }
 
-<<<<<<< HEAD
     static class SchemaConsumer implements FeatureProviderSchemaConsumer {
 
         public static final String GML_NS_URI = GML.getNS(GML.VERSION._2_1_1);
 
-        private final List<FeatureTypeV2> featureTypes;
-        private ImmutableFeatureTypeV2.Builder currentFeatureType;
+        private final List<FeatureType> featureTypes;
+        private ImmutableFeatureType.Builder currentFeatureType;
         private String currentLocalName;
         private XMLPathTracker currentPath;
         private Set<String> mappedPaths;
@@ -139,7 +131,7 @@
             this.crsMap = crsMap;
         }
 
-        public List<FeatureTypeV2> getFeatureTypes() {
+        public List<FeatureType> getFeatureTypes() {
             return featureTypes;
         }
 
@@ -152,9 +144,8 @@
             mappedPaths.clear();
             currentPath.clear();
 
-            currentFeatureType = new ImmutableFeatureTypeV2.Builder();
+            currentFeatureType = new ImmutableFeatureType.Builder();
             currentFeatureType.name(localName);
-            currentFeatureType.path("/" + localName.toLowerCase());
         }
 
         @Override
@@ -168,11 +159,11 @@
             if ((localName.equals("id") && nsUri.startsWith(GML_NS_URI)) || localName.equals("fid")) {
                 String path = currentPath.toString();
                 if (currentFeatureType != null && !isPathMapped(path)) {
-                    ImmutableFeaturePropertyV2.Builder featureProperty = new ImmutableFeaturePropertyV2.Builder()
+                    ImmutableFeatureProperty.Builder featureProperty = new ImmutableFeatureProperty.Builder()
                             .name(localName)
                             .path(currentPath.toFieldNameGml())
-                            .role(FeaturePropertyV2.Role.ID)
-                            .type(FeaturePropertyV2.Type.STRING);
+                            .role(FeatureProperty.Role.ID)
+                            .type(FeatureProperty.Type.STRING);
                     currentFeatureType.putProperties(localName, featureProperty);
                 }
             }
@@ -190,10 +181,10 @@
             if (path.startsWith(GML_NS_URI)) {
                 return;
             }
-            ImmutableFeaturePropertyV2.Builder featureProperty = new ImmutableFeaturePropertyV2.Builder();
+            ImmutableFeatureProperty.Builder featureProperty = new ImmutableFeatureProperty.Builder();
             if (currentFeatureType != null && !isPathMapped(path)) {
                 featureProperty.additionalInfo(ImmutableMap.of("multiple", String.valueOf(isParentMultiple)));
-                FeaturePropertyV2.Type featurePropertyType;
+                FeatureProperty.Type featurePropertyType;
                 TargetMappingProviderFromGml.GML_TYPE dataType = TargetMappingProviderFromGml.GML_TYPE.fromString(type);
                 if (dataType.isValid()) {
                     featurePropertyType = getFeaturePropertyType(dataType);
@@ -207,7 +198,7 @@
                     if (geoType.isValid()) {
                         featureProperty.name(localName)
                                 .path(localName)
-                                .type(FeaturePropertyV2.Type.GEOMETRY);
+                                .type(FeatureProperty.Type.GEOMETRY);
                         if (crsMap.containsKey(currentLocalName)) {
                             featureProperty.additionalInfo(ImmutableMap.of(
                                     "geometryType", geoType.toSimpleFeatureGeometry().toString(),
@@ -237,27 +228,27 @@
             }
         }
 
-        private FeaturePropertyV2.Type getFeaturePropertyType(TargetMappingProviderFromGml.GML_TYPE dataType) {
+        private FeatureProperty.Type getFeaturePropertyType(TargetMappingProviderFromGml.GML_TYPE dataType) {
 
             switch (dataType) {
                 case BOOLEAN:
-                    return FeaturePropertyV2.Type.BOOLEAN;
+                    return FeatureProperty.Type.BOOLEAN;
                 case STRING:
-                    return FeaturePropertyV2.Type.STRING;
+                    return FeatureProperty.Type.STRING;
                 case INT:
                 case INTEGER:
                 case SHORT:
                 case LONG:
-                    return FeaturePropertyV2.Type.INTEGER;
+                    return FeatureProperty.Type.INTEGER;
                 case FLOAT:
                 case DOUBLE:
                 case DECIMAL:
-                    return FeaturePropertyV2.Type.FLOAT;
+                    return FeatureProperty.Type.FLOAT;
                 case DATE:
                 case DATE_TIME:
-                    return FeaturePropertyV2.Type.DATETIME;
+                    return FeatureProperty.Type.DATETIME;
                 default:
-                    return FeaturePropertyV2.Type.UNKNOWN;
+                    return FeatureProperty.Type.UNKNOWN;
             }
         }
 
@@ -321,8 +312,6 @@
 
     }
 
-=======
->>>>>>> 43a3f463
     static class TaskProgressNoop implements TaskProgress {
 
         @Override
