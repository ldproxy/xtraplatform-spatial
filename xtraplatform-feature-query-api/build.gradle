--- conflicted
+++ resolved
@@ -1,10 +1,5 @@
-<<<<<<< HEAD
 version = '1.1.2'
 version += '-SNAPSHOT'
-=======
-version = '1.1.1'
-//version += '-SNAPSHOT'
->>>>>>> fc574629
 
 dependencies {
     compile project(':xtraplatform-crs-api')
