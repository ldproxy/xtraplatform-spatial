--- conflicted
+++ resolved
@@ -102,14 +102,9 @@
   public MbtilesTileset(
       Path tilesetPath,
       MbtilesMetadata metadata,
-<<<<<<< HEAD
-      Optional<TileMatrixPartitions> partitions,
-      boolean isXtratiler)
-=======
       Optional<TileStorePartitions> partitions,
       boolean isRaster,
       boolean seeded)
->>>>>>> 76bae22f
       throws IOException {
     this(
         tilesetPath,
@@ -123,13 +118,8 @@
   private MbtilesTileset(
       Path tilesetPath,
       MbtilesMetadata metadata,
-<<<<<<< HEAD
-      Optional<TileMatrixPartitions> partitions,
-      boolean isXtratiler,
-=======
       Optional<TileStorePartitions> partitions,
       boolean isRaster,
->>>>>>> 76bae22f
       boolean mustExist,
       Mutex mutex) {
     if (mustExist && !Files.exists(tilesetPath)) {
