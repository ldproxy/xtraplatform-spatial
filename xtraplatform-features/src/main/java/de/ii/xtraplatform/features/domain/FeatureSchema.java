--- conflicted
+++ resolved
@@ -265,7 +265,6 @@
   @Override
   Optional<Boolean> getForcePolygonCCW();
 
-<<<<<<< HEAD
   /**
    * @langEn Properties that are not of type OBJECT or OBJECT_ARRAY are by default eligible as
    *     queryables - unless the property is stored in a JSON container. This setting can be used to
@@ -305,11 +304,8 @@
   // behaves exactly like Map<String, FeaturePropertyV2>, but supports mergeable builder
   // deserialization
   // (immutables attributeBuilder does not work with maps yet)
-  @JsonProperty(value = "properties")
-=======
   @JsonProperty("properties")
   @Override
->>>>>>> 8d5afe2f
   BuildableMap<FeatureSchema, ImmutableFeatureSchema.Builder> getPropertyMap();
 
   /**
