--- conflicted
+++ resolved
@@ -1,33 +1,28 @@
-<<<<<<< HEAD
-version = '1.1.2'
-version += '-SNAPSHOT'
-=======
-version = '1.1.3'
-//version += '-SNAPSHOT'
->>>>>>> fc574629
-
-dependencies {    
-    compile project(':xtraplatform-ogc-wfs-api')
-
-    compile group: 'com.fasterxml', name: 'aalto-xml', version: '0.9.11'
-    compile group: 'com.fasterxml.staxmate', name: 'staxmate', version: '2.2.1'
-}
- 
-jar {
-    manifest { 
-        /*instruction 'Embed-Dependency',
-            'aalto-xml',
-            'staxmate'
-            
-        instruction 'Embed-Transitive', 'true'
-        instruction 'Embed-Export', 'true'
-        */
-        
-        instructionFirst 'Import-Package', '!org.apache.xml.*'
-        
-        instruction 'Import-Package', 'javax.xml.stream.util'
-        instruction 'Import-Package', 'javax.xml.stream.events'
-        instruction 'Import-Package', 'org.xml.sax.helpers'
-        instruction 'Import-Package', '*'
-    }
-}
+version = '1.1.3'
+version += '-SNAPSHOT'
+
+dependencies {    
+    compile project(':xtraplatform-ogc-wfs-api')
+
+    compile group: 'com.fasterxml', name: 'aalto-xml', version: '0.9.11'
+    compile group: 'com.fasterxml.staxmate', name: 'staxmate', version: '2.2.1'
+}
+ 
+jar {
+    manifest { 
+        /*instruction 'Embed-Dependency',
+            'aalto-xml',
+            'staxmate'
+            
+        instruction 'Embed-Transitive', 'true'
+        instruction 'Embed-Export', 'true'
+        */
+        
+        instructionFirst 'Import-Package', '!org.apache.xml.*'
+        
+        instruction 'Import-Package', 'javax.xml.stream.util'
+        instruction 'Import-Package', 'javax.xml.stream.events'
+        instruction 'Import-Package', 'org.xml.sax.helpers'
+        instruction 'Import-Package', '*'
+    }
+}