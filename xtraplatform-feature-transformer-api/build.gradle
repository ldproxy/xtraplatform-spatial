--- conflicted
+++ resolved
@@ -1,9 +1,4 @@
 
-<<<<<<< HEAD
-version = '3.0.2'
-
-=======
->>>>>>> d87a1891
 dependencies {
     provided project(':xtraplatform-crs-api')
     provided project(':xtraplatform-feature-provider-api')
