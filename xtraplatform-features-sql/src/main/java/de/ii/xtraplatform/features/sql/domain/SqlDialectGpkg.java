--- conflicted
+++ resolved
@@ -113,14 +113,14 @@
   }
 
   @Override
-<<<<<<< HEAD
   public String applyToDiameter(String geomExpression, boolean is3d) {
     throw new IllegalArgumentException(
         "DIAMETER() is not supported for GeoPackage feature providers.");
-=======
+  }
+
+  @Override
   public String castToBigInt(int value) {
     return String.format("CAST(%d AS BIGINT)", value);
->>>>>>> 562ee9aa
   }
 
   @Override
