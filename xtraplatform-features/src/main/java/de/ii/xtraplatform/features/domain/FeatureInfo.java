--- conflicted
+++ resolved
@@ -24,11 +24,9 @@
 
   Set<FeatureSchema> getSchemas();
 
-<<<<<<< HEAD
+  Set<GeometryType> getGeometryTypes();
+
   default boolean hasGeneratedId(String featureType) {
     return true;
   }
-=======
-  Set<GeometryType> getGeometryTypes();
->>>>>>> 71ffc840
 }