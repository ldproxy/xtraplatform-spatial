/**
 * Copyright 2021 interactive instruments GmbH
 *
 * This Source Code Form is subject to the terms of the Mozilla Public
 * License, v. 2.0. If a copy of the MPL was not distributed with this
 * file, You can obtain one at http://mozilla.org/MPL/2.0/.
 */
package de.ii.xtraplatform.features.domain;

import com.fasterxml.jackson.annotation.JsonIgnore;
import com.fasterxml.jackson.databind.annotation.JsonDeserialize;
import de.ii.xtraplatform.store.domain.entities.maptobuilder.Buildable;
import de.ii.xtraplatform.store.domain.entities.maptobuilder.BuildableBuilder;
import org.immutables.value.Value;

import java.util.Map;
import java.util.Optional;

@Value.Immutable
@Value.Style(deepImmutablesDetection = true, builder = "new", attributeBuilderDetection = true)
@JsonDeserialize(builder = ImmutableFeatureProperty.Builder.class)
public interface FeatureProperty extends Buildable<FeatureProperty> {

    //TODO: Role with ID, SPATIAL, TEMPORAL, REFERENCE, REFERENCE_EMBED
    //TODO: more specific types, in addition or instead of Type
    enum Role {
        ID,
<<<<<<< HEAD
        TYPE,
        PRIMARY_GEOMETRY,
        PRIMARY_INSTANT,
        PRIMARY_INTERVAL_START,
        PRIMARY_INTERVAL_END
=======
        TYPE
>>>>>>> 23ce3247
    }

    enum Type {
        INTEGER,
        FLOAT,
        STRING,
        BOOLEAN,
        DATETIME,
        DATE,
        GEOMETRY,
        OBJECT,
        VALUE_ARRAY,
        OBJECT_ARRAY,
        UNKNOWN
    }

    abstract class Builder implements BuildableBuilder<FeatureProperty> {
    }

    @Override
    default ImmutableFeatureProperty.Builder getBuilder() {
        return new ImmutableFeatureProperty.Builder().from(this);
    }

    //@Nullable
    @JsonIgnore
    String getName();

    String getPath();

    @Value.Default
    default Type getType() {
        return Type.STRING;
    }

    Optional<Role> getRole();

    Optional<String> getConstantValue();

    Map<String, String> getAdditionalInfo();

    //TODO
    @JsonIgnore
    @Value.Derived
    @Value.Auxiliary
    default boolean isId() {
        return getRole().filter(role -> role == Role.ID).isPresent();
    }

    @JsonIgnore
    @Value.Derived
    @Value.Auxiliary
    default boolean isType() {
        return getRole().filter(role -> role == Role.TYPE).isPresent();
    }

    @JsonIgnore
    @Value.Derived
    @Value.Auxiliary
    default boolean isSpatial() {
        return getType() == Type.GEOMETRY;
    }

    @JsonIgnore
    @Value.Derived
    @Value.Auxiliary
    default boolean isTemporal() {
        return getType() == Type.DATETIME;
    }

    //TODO
    @JsonIgnore
    @Value.Derived
    @Value.Auxiliary
    default boolean isReference() {
        return false;
    }

    //TODO
    @JsonIgnore
    @Value.Derived
    @Value.Auxiliary
    default boolean isReferenceEmbed() {
        return false;
    }

    //TODO
    @JsonIgnore
    @Value.Derived
    @Value.Auxiliary
    default boolean isForceReversePolygon() {
        return false;
    }

    //TODO: implement double col support as provider transformer and remove this
    @Deprecated
    @JsonIgnore
    @Value.Derived
    @Value.Auxiliary
    default boolean hasDoubleColumn() {
        return getPath().indexOf(":") > getPath().lastIndexOf("/");
    }
}<|MERGE_RESOLUTION|>--- conflicted
+++ resolved
@@ -25,15 +25,11 @@
     //TODO: more specific types, in addition or instead of Type
     enum Role {
         ID,
-<<<<<<< HEAD
         TYPE,
         PRIMARY_GEOMETRY,
         PRIMARY_INSTANT,
         PRIMARY_INTERVAL_START,
         PRIMARY_INTERVAL_END
-=======
-        TYPE
->>>>>>> 23ce3247
     }
 
     enum Type {
