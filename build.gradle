plugins {
<<<<<<< HEAD
    id 'de.interactive_instruments.xtraplatform-feature' version '2.1.0'
=======
    id 'de.interactive_instruments.xtraplatform-feature' version '2.1.1'
>>>>>>> d87a1891
    id 'com.jfrog.bintray' version '1.8.4' apply false
    id 'com.github.hierynomus.license-report' version '0.15.0' apply false
}

allprojects {
    group = 'de.interactive_instruments'
}

<<<<<<< HEAD
version = '3.0.5'
=======
version = '3.1.0'
>>>>>>> d87a1891

dependencies {
    feature group: 'de.interactive_instruments', name: 'xtraplatform-base', version: '2.1.+'
    feature group: 'de.interactive_instruments', name: 'xtraplatform-store', version: '2.1.+'
    feature group: 'de.interactive_instruments', name: 'xtraplatform-web', version: '2.1.+'

    bundle subprojects
}

configurations.all {
    resolutionStrategy.cacheDynamicVersionsFor 10, 'minutes'
}

subprojects {
    repositories {
        maven {
            url "https://repo.boundlessgeo.com/main/"
        }
        maven {
            url "http://maven.geomajas.org"
        }
        /*maven {
            url 'http://oss.sonatype.org/content/repositories/snapshots'
        }*/
    }

}

apply from: 'immutables.gradle'

apply from: 'bintray.gradle'

apply from: 'unit-tests.gradle'

//apply from: 'integration-tests.gradle'

apply from: 'license-headers.gradle'

apply from: 'license-report.gradle'
<|MERGE_RESOLUTION|>--- conflicted
+++ resolved
@@ -1,58 +1,50 @@
-plugins {
-<<<<<<< HEAD
-    id 'de.interactive_instruments.xtraplatform-feature' version '2.1.0'
-=======
-    id 'de.interactive_instruments.xtraplatform-feature' version '2.1.1'
->>>>>>> d87a1891
-    id 'com.jfrog.bintray' version '1.8.4' apply false
-    id 'com.github.hierynomus.license-report' version '0.15.0' apply false
-}
-
-allprojects {
-    group = 'de.interactive_instruments'
-}
-
-<<<<<<< HEAD
-version = '3.0.5'
-=======
-version = '3.1.0'
->>>>>>> d87a1891
-
-dependencies {
-    feature group: 'de.interactive_instruments', name: 'xtraplatform-base', version: '2.1.+'
-    feature group: 'de.interactive_instruments', name: 'xtraplatform-store', version: '2.1.+'
-    feature group: 'de.interactive_instruments', name: 'xtraplatform-web', version: '2.1.+'
-
-    bundle subprojects
-}
-
-configurations.all {
-    resolutionStrategy.cacheDynamicVersionsFor 10, 'minutes'
-}
-
-subprojects {
-    repositories {
-        maven {
-            url "https://repo.boundlessgeo.com/main/"
-        }
-        maven {
-            url "http://maven.geomajas.org"
-        }
-        /*maven {
-            url 'http://oss.sonatype.org/content/repositories/snapshots'
-        }*/
-    }
-
-}
-
-apply from: 'immutables.gradle'
-
-apply from: 'bintray.gradle'
-
-apply from: 'unit-tests.gradle'
-
-//apply from: 'integration-tests.gradle'
-
-apply from: 'license-headers.gradle'
-
-apply from: 'license-report.gradle'
+plugins {
+    id 'de.interactive_instruments.xtraplatform-feature' version '2.1.1'
+    id 'com.jfrog.bintray' version '1.8.4' apply false
+    id 'com.github.hierynomus.license-report' version '0.15.0' apply false
+}
+
+allprojects {
+    group = 'de.interactive_instruments'
+}
+
+version = '3.1.0'
+
+dependencies {
+    feature group: 'de.interactive_instruments', name: 'xtraplatform-base', version: '2.1.+'
+    feature group: 'de.interactive_instruments', name: 'xtraplatform-store', version: '2.1.+'
+    feature group: 'de.interactive_instruments', name: 'xtraplatform-web', version: '2.1.+'
+
+    bundle subprojects
+}
+
+configurations.all {
+    resolutionStrategy.cacheDynamicVersionsFor 10, 'minutes'
+}
+
+subprojects {
+    repositories {
+        maven {
+            url "https://repo.boundlessgeo.com/main/"
+        }
+        maven {
+            url "http://maven.geomajas.org"
+        }
+        /*maven {
+            url 'http://oss.sonatype.org/content/repositories/snapshots'
+        }*/
+    }
+
+}
+
+apply from: 'immutables.gradle'
+
+apply from: 'bintray.gradle'
+
+apply from: 'unit-tests.gradle'
+
+//apply from: 'integration-tests.gradle'
+
+apply from: 'license-headers.gradle'
+
+apply from: 'license-report.gradle'