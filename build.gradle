plugins {
    id 'de.interactive_instruments.xtraplatform-feature' version '3.5.2'
    id 'com.github.hierynomus.license-report' version '0.15.0' apply false
}

allprojects {
    group = 'de.interactive_instruments'
}

ext {
    versionSuffix = (project.hasProperty('branch') && project.getProperty('branch') != 'master' ? ('-' + project.getProperty('branch')) : '') + (project.findProperty('snapshot') == 'true' ? '-SNAPSHOT' : '')
}

version = '5.0.1' + versionSuffix

dependencies {
<<<<<<< HEAD
    feature group: 'de.interactive_instruments', name: 'xtraplatform-core', version: '4.1.1-logging-SNAPSHOT'
    feature group: 'de.interactive_instruments', name: 'xtraplatform-native', version: '1.0.0-SNAPSHOT'
=======
    feature group: 'de.interactive_instruments', name: 'xtraplatform-core', version: '4.2.0-SNAPSHOT'
>>>>>>> 6dd526a0

    bundle subprojects
}


subprojects {
    repositories {
        mavenCentral()
        maven {
            url "https://repo.osgeo.org/repository/release"
        }
        maven {
            url "https://maven.ecc.no/releases"
        }
    }

    //TODO: workaround for bug in version 2.1
    dependencies {
        testImplementation('com.athaydes:spock-reports') {
            version {
                strictly '2.0-groovy-3.0'
            }
        }
    }
}

apply from: 'immutables.gradle'

//apply from: 'unit-tests.gradle'

//apply from: 'integration-tests.gradle'

apply from: 'license-headers.gradle'

apply from: 'license-report.gradle'

<|MERGE_RESOLUTION|>--- conflicted
+++ resolved
@@ -1,58 +1,54 @@
-plugins {
-    id 'de.interactive_instruments.xtraplatform-feature' version '3.5.2'
-    id 'com.github.hierynomus.license-report' version '0.15.0' apply false
-}
-
-allprojects {
-    group = 'de.interactive_instruments'
-}
-
-ext {
-    versionSuffix = (project.hasProperty('branch') && project.getProperty('branch') != 'master' ? ('-' + project.getProperty('branch')) : '') + (project.findProperty('snapshot') == 'true' ? '-SNAPSHOT' : '')
-}
-
-version = '5.0.1' + versionSuffix
-
-dependencies {
-<<<<<<< HEAD
-    feature group: 'de.interactive_instruments', name: 'xtraplatform-core', version: '4.1.1-logging-SNAPSHOT'
-    feature group: 'de.interactive_instruments', name: 'xtraplatform-native', version: '1.0.0-SNAPSHOT'
-=======
-    feature group: 'de.interactive_instruments', name: 'xtraplatform-core', version: '4.2.0-SNAPSHOT'
->>>>>>> 6dd526a0
-
-    bundle subprojects
-}
-
-
-subprojects {
-    repositories {
-        mavenCentral()
-        maven {
-            url "https://repo.osgeo.org/repository/release"
-        }
-        maven {
-            url "https://maven.ecc.no/releases"
-        }
-    }
-
-    //TODO: workaround for bug in version 2.1
-    dependencies {
-        testImplementation('com.athaydes:spock-reports') {
-            version {
-                strictly '2.0-groovy-3.0'
-            }
-        }
-    }
-}
-
-apply from: 'immutables.gradle'
-
-//apply from: 'unit-tests.gradle'
-
-//apply from: 'integration-tests.gradle'
-
-apply from: 'license-headers.gradle'
-
-apply from: 'license-report.gradle'
-
+plugins {
+    id 'de.interactive_instruments.xtraplatform-feature' version '3.5.2'
+    id 'com.github.hierynomus.license-report' version '0.15.0' apply false
+}
+
+allprojects {
+    group = 'de.interactive_instruments'
+}
+
+ext {
+    versionSuffix = (project.hasProperty('branch') && project.getProperty('branch') != 'master' ? ('-' + project.getProperty('branch')) : '') + (project.findProperty('snapshot') == 'true' ? '-SNAPSHOT' : '')
+}
+
+version = '5.1.0' + versionSuffix
+
+dependencies {
+    feature group: 'de.interactive_instruments', name: 'xtraplatform-core', version: '4.2.0-SNAPSHOT'
+    feature group: 'de.interactive_instruments', name: 'xtraplatform-native', version: '1.0.0-SNAPSHOT'
+
+    bundle subprojects
+}
+
+
+subprojects {
+    repositories {
+        mavenCentral()
+        maven {
+            url "https://repo.osgeo.org/repository/release"
+        }
+        maven {
+            url "https://maven.ecc.no/releases"
+        }
+    }
+
+    //TODO: workaround for bug in version 2.1
+    dependencies {
+        testImplementation('com.athaydes:spock-reports') {
+            version {
+                strictly '2.0-groovy-3.0'
+            }
+        }
+    }
+}
+
+apply from: 'immutables.gradle'
+
+//apply from: 'unit-tests.gradle'
+
+//apply from: 'integration-tests.gradle'
+
+apply from: 'license-headers.gradle'
+
+apply from: 'license-report.gradle'
+