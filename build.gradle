--- conflicted
+++ resolved
@@ -1,51 +1,47 @@
-plugins {
-    id 'de.interactive_instruments.xtraplatform-feature' version '2.3.3'
-    id 'com.jfrog.bintray' version '1.8.4' apply false
-    id 'com.github.hierynomus.license-report' version '0.15.0' apply false
-}
-
-allprojects {
-    group = 'de.interactive_instruments'
-}
-
-<<<<<<< HEAD
-version = '3.3.7'
-=======
-version = '3.3.8'
->>>>>>> 25021bab
-
-dependencies {
-    feature group: 'de.interactive_instruments', name: 'xtraplatform-base', version: '2.2.4'
-    feature group: 'de.interactive_instruments', name: 'xtraplatform-store', version: '2.2.14'
-    feature group: 'de.interactive_instruments', name: 'xtraplatform-web', version: '2.2.5'
-
-    bundle subprojects
-}
-
-
-subprojects {
-    repositories {
-        maven {
-            url "https://repo.osgeo.org/repository/release"
-        }
-        maven {
-            url "http://maven.geomajas.org"
-        }
-        /*maven {
-            url 'http://oss.sonatype.org/content/repositories/snapshots'
-        }*/
-    }
-
-}
-
-apply from: 'immutables.gradle'
-
-apply from: 'bintray.gradle'
-
-apply from: 'unit-tests.gradle'
-
-//apply from: 'integration-tests.gradle'
-
-apply from: 'license-headers.gradle'
-
-apply from: 'license-report.gradle'
+plugins {
+    id 'de.interactive_instruments.xtraplatform-feature' version '2.3.3'
+    id 'com.jfrog.bintray' version '1.8.4' apply false
+    id 'com.github.hierynomus.license-report' version '0.15.0' apply false
+}
+
+allprojects {
+    group = 'de.interactive_instruments'
+}
+
+version = '3.3.8'
+
+dependencies {
+    feature group: 'de.interactive_instruments', name: 'xtraplatform-base', version: '2.2.4'
+    feature group: 'de.interactive_instruments', name: 'xtraplatform-store', version: '2.2.14'
+    feature group: 'de.interactive_instruments', name: 'xtraplatform-web', version: '2.2.5'
+
+    bundle subprojects
+}
+
+
+subprojects {
+    repositories {
+        maven {
+            url "https://repo.osgeo.org/repository/release"
+        }
+        maven {
+            url "http://maven.geomajas.org"
+        }
+        /*maven {
+            url 'http://oss.sonatype.org/content/repositories/snapshots'
+        }*/
+    }
+
+}
+
+apply from: 'immutables.gradle'
+
+apply from: 'bintray.gradle'
+
+apply from: 'unit-tests.gradle'
+
+//apply from: 'integration-tests.gradle'
+
+apply from: 'license-headers.gradle'
+
+apply from: 'license-report.gradle'