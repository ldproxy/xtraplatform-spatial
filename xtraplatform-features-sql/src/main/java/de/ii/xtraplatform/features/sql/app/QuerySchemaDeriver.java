/*
 * Copyright 2022 interactive instruments GmbH
 *
 * This Source Code Form is subject to the terms of the Mozilla Public
 * License, v. 2.0. If a copy of the MPL was not distributed with this
 * file, You can obtain one at http://mozilla.org/MPL/2.0/.
 */
package de.ii.xtraplatform.features.sql.app;

import com.google.common.collect.ImmutableList;
import com.google.common.collect.ImmutableMap;
import de.ii.xtraplatform.features.domain.FeatureSchema;
import de.ii.xtraplatform.features.domain.MappedSchemaDeriver;
import de.ii.xtraplatform.features.domain.SchemaBase;
import de.ii.xtraplatform.features.domain.SchemaBase.Type;
import de.ii.xtraplatform.features.sql.domain.ImmutableSchemaSql.Builder;
import de.ii.xtraplatform.features.sql.domain.ImmutableSqlRelation;
import de.ii.xtraplatform.features.sql.domain.SchemaSql;
import de.ii.xtraplatform.features.sql.domain.SchemaSql.PropertyTypeInfo;
import de.ii.xtraplatform.features.sql.domain.SqlPath;
import de.ii.xtraplatform.features.sql.domain.SqlPathParser;
import de.ii.xtraplatform.features.sql.domain.SqlRelation;
import java.util.AbstractMap.SimpleImmutableEntry;
import java.util.ArrayList;
import java.util.HashMap;
import java.util.HashSet;
import java.util.LinkedHashMap;
import java.util.List;
import java.util.Map;
import java.util.Objects;
import java.util.Optional;
import java.util.Set;
import java.util.stream.Collectors;
import java.util.stream.Stream;

public class QuerySchemaDeriver implements MappedSchemaDeriver<SchemaSql, SqlPath> {

  private final SqlPathParser pathParser;

  public QuerySchemaDeriver(SqlPathParser pathParser) {
    this.pathParser = pathParser;
  }

  @Override
  public List<SqlPath> parseSourcePaths(FeatureSchema sourceSchema, List<List<SqlPath>> parents) {
    boolean inConnector =
        parents.stream()
            .map(list -> list.stream().filter(p -> p.getConnector().isPresent()).findFirst())
            .anyMatch(Optional::isPresent);

    if (inConnector) {
      return sourceSchema.getEffectiveSourcePaths().stream()
          .map(pathParser::parseColumnPath)
          .collect(Collectors.toList());
    }

    return sourceSchema.getEffectiveSourcePaths().stream()
        .map(
            sourcePath ->
                sourceSchema.isValue()
                    ? pathParser.parseColumnPath(sourcePath)
                    : pathParser.parseTablePath(sourcePath))
        .collect(Collectors.toList());
  }

  @Override
  public boolean hasRootPath(FeatureSchema sourceSchema) {
<<<<<<< HEAD
    return false;
=======
    return !sourceSchema.getEffectiveSourcePaths().isEmpty()
        && sourceSchema.getEffectiveSourcePaths().stream().allMatch(pathParser::hasRootPath);
>>>>>>> 5114587e
  }

  @Override
  public SchemaSql create(
      FeatureSchema targetSchema,
      SqlPath path,
      List<SchemaSql> visitedProperties,
      List<SqlPath> parentPaths,
      boolean nestedArray) {

    String fullSchemaPath = targetSchema.getFullPathAsString();

    List<String> fullParentPath =
        parentPaths.stream()
            .flatMap(sqlPath -> sqlPath.getFullPath().stream())
            .collect(Collectors.toList());

    List<SqlRelation> relations =
        parentPaths.isEmpty()
            ? ImmutableList.of()
            : pathParser.extractRelations(parentPaths.get(parentPaths.size() - 1), path);

    Optional<String> connector = path.getConnector();

    List<String> sortKeys =
        Stream.concat(
                relations.stream()
                    .filter(relation -> relation.getSourceSortKey().isPresent())
                    .map(
                        relation ->
                            String.format(
                                "%s.%s",
                                relation.getSourceContainer(), relation.getSourceSortKey().get())),
                targetSchema.isObject()
                        && targetSchema.getProperties().stream()
                            .anyMatch(
                                prop -> prop.isValue() || prop.getEffectiveSourcePaths().isEmpty())
                    ? Stream.of(String.format("%s.%s", path.getName(), path.getSortKey()))
                    : Stream.empty())
            .collect(Collectors.toList());

    List<String> parentSortKeys =
        path.getParentTables().stream().map(SqlPath::getSortKey).collect(Collectors.toList());

    Map<List<SqlRelation>, List<SchemaSql>> propertiesGroupedByRelation =
        visitedProperties.stream()
            .collect(
                Collectors.groupingBy(
                    SchemaSql::getRelation, LinkedHashMap::new, Collectors.toList()));

    Map<List<SqlRelation>, List<SchemaSql>> propertiesGroupedByRelation2 =
        propertiesGroupedByRelation.entrySet().stream()
            .flatMap(
                entry -> {
                  List<SqlRelation> relation1 = entry.getKey();
                  List<SchemaSql> mergeable =
                      propertiesGroupedByRelation.entrySet().stream()
                          .filter(
                              entry2 ->
                                  relation1.size() > 0
                                      && relation1.size() < entry2.getKey().size()
                                      && Objects.equals(
                                          relation1, entry2.getKey().subList(0, relation1.size())))
                          .flatMap(entry2 -> entry2.getValue().stream())
                          .map(
                              prop ->
                                  new Builder()
                                      .from(prop)
                                      .relation(
                                          prop.getRelation()
                                              .subList(relation1.size(), prop.getRelation().size()))
                                      .addAllParentPath(
                                          prop.getRelation().subList(0, relation1.size()).stream()
                                              .flatMap(s -> s.asPath().stream())
                                              .collect(Collectors.toList()))
                                      .build())
                          .collect(Collectors.toList());

                  if (!mergeable.isEmpty()) {
                    List<SchemaSql> newProps =
                        Stream.concat(entry.getValue().stream(), mergeable.stream())
                            .collect(Collectors.toList());

                    return Stream.of(new SimpleImmutableEntry<>(relation1, newProps));
                  } else if (propertiesGroupedByRelation.keySet().stream()
                      .anyMatch(
                          relation2 ->
                              relation2.size() > 0
                                  && relation2.size() < relation1.size()
                                  && Objects.equals(
                                      relation2, relation1.subList(0, relation2.size())))) {
                    return Stream.empty();
                  }

                  return Stream.of(new SimpleImmutableEntry<>(relation1, entry.getValue()));
                })
            .collect(ImmutableMap.toImmutableMap(Map.Entry::getKey, Map.Entry::getValue));

    List<SchemaSql> newVisitedProperties =
        propertiesGroupedByRelation2.entrySet().stream()
            .flatMap(
                entry -> {
                  if (entry.getKey().isEmpty()) {
                    return entry.getValue().stream()
                        .map(
                            prop ->
                                targetSchema.isFeature() || prop.getSubDecoder().isPresent()
                                    ? prop
                                    : new Builder()
                                        .from(prop)
                                        .sourcePath(
                                            prop.getSourcePath()
                                                .map(
                                                    sourcePath ->
                                                        targetSchema.getName() + "." + sourcePath))
                                        .sourcePaths(
                                            prop.getSourcePaths().stream()
                                                .map(
                                                    sourcePath ->
                                                        targetSchema.getName() + "." + sourcePath)
                                                .collect(Collectors.toList()))
                                        .build());
                  }

                  if (entry.getValue().stream().noneMatch(SchemaBase::isValue)) {
                    boolean hasValueSiblings =
                        visitedProperties.stream().anyMatch(SchemaBase::isValue)
                            && entry.getKey().size() == 1;
                    List<SqlRelation> childRelations =
                        hasValueSiblings
                            ? entry.getKey()
                            : !relations.isEmpty()
                                ? entry.getKey().stream()
                                    .map(
                                        rel ->
                                            new ImmutableSqlRelation.Builder()
                                                .from(rel)
                                                .sourceSortKey(Optional.empty())
                                                .sourcePrimaryKey(Optional.empty())
                                                .build())
                                    .collect(Collectors.toList())
                                : entry.getKey().size() > 1
                                    ? Stream.concat(
                                            Stream.of(entry.getKey().get(0)),
                                            entry
                                                .getKey()
                                                .subList(1, entry.getKey().size())
                                                .stream()
                                                .map(
                                                    rel ->
                                                        new ImmutableSqlRelation.Builder()
                                                            .from(rel)
                                                            .sourceSortKey(Optional.empty())
                                                            .sourcePrimaryKey(Optional.empty())
                                                            .build()))
                                        .collect(Collectors.toList())
                                    : entry.getKey();

                    List<String> childSortKeys =
                        Stream.concat(
                                sortKeys.stream(),
                                childRelations.stream()
                                    .filter(relation -> relation.getSourceSortKey().isPresent())
                                    .map(
                                        relation ->
                                            String.format(
                                                "%s.%s",
                                                relation.getSourceContainer(),
                                                relation.getSourceSortKey().get())))
                            .distinct()
                            .collect(Collectors.toList());

                    return entry.getValue().stream()
                        .map(
                            prop ->
                                new Builder()
                                    .from(prop)
                                    .relation(ImmutableList.of())
                                    // .addAllRelation(relations)
                                    .addAllRelation(childRelations)
                                    .parentSortKeys(sortKeys)
                                    .sourcePath(
                                        targetSchema.isFeature()
                                            ? prop.getSourcePath()
                                            : prop.getSourcePath()
                                                .map(
                                                    sourcePath ->
                                                        targetSchema.getName() + "." + sourcePath))
                                    .sourcePaths(
                                        targetSchema.isFeature()
                                            ? prop.getSourcePaths()
                                            : prop.getSourcePaths().stream()
                                                .map(
                                                    sourcePath ->
                                                        targetSchema.getName() + "." + sourcePath)
                                                .collect(Collectors.toList()))
                                    .properties(
                                        adjustParentSortKeys(
                                            targetSchema.isFeature()
                                                ? prop.getProperties()
                                                : prefixSourcePath(
                                                    prop.getProperties(),
                                                    targetSchema.getName() + "."),
                                            childSortKeys))
                                    .build());
                  }

                  List<String> newParentPath =
                      entry.getKey().stream()
                          .flatMap(rel -> rel.asPath().stream())
                          .collect(Collectors.toList());

                  List<SchemaSql> newProperties =
                      entry.getValue().stream()
                          .flatMap(
                              prop -> {
                                if (Objects.equals(newParentPath, prop.getPath())
                                    && prop.isObject()) {
                                  return prop.getProperties().stream();
                                }
                                if (prop.isObject() && prop.isArray()) {
                                  return Stream.of(
                                      new Builder().from(prop).parentSortKeys(sortKeys).build());
                                }
                                return Stream.of(
                                    new Builder()
                                        .from(prop)
                                        .type(prop.getValueType().orElse(prop.getType()))
                                        .valueType(Optional.empty())
                                        .addAllParentPath(newParentPath)
                                        .relation(ImmutableList.of())
                                        .sourcePath(
                                            prop.getSourcePath()
                                                .map(
                                                    sourcePath ->
                                                        !targetSchema.isFeature()
                                                            ? targetSchema.getName()
                                                                + "."
                                                                + sourcePath
                                                            : sourcePath))
                                        .sourcePaths(
                                            prop.getSourcePaths().stream()
                                                .map(
                                                    sourcePath ->
                                                        !targetSchema.isFeature()
                                                            ? targetSchema.getName()
                                                                + "."
                                                                + sourcePath
                                                            : sourcePath)
                                                .collect(Collectors.toList()))
                                        .build());
                              })
                          .collect(Collectors.toList());

                  boolean isArray = entry.getValue().stream().anyMatch(SchemaBase::isArray);

                  SqlPath tablePath =
                      entry.getValue().get(0).getSortKey().isPresent()
                          ? pathParser.parseTablePath(
                              newParentPath.get(newParentPath.size() - 1)
                                  + "{sortKey="
                                  + entry.getValue().get(0).getSortKey().get()
                                  + "}")
                          : pathParser.parseTablePath(newParentPath.get(newParentPath.size() - 1));

                  return Stream.of(
                      new Builder()
                          .name(entry.getKey().get(entry.getKey().size() - 1).getTargetContainer())
                          .type(isArray ? Type.OBJECT_ARRAY : Type.OBJECT)
                          .parentPath(entry.getValue().get(0).getParentPath())
                          .parentSortKeys(sortKeys)
                          // .addAllRelation(relations)
                          .addAllRelation(entry.getKey())
                          .properties(newProperties)
                          .sortKey(tablePath.getSortKey())
                          .sortKeyUnique(tablePath.getSortKeyUnique())
                          .primaryKey(tablePath.getPrimaryKey())
                          .sourcePath(
                              !targetSchema.isFeature()
                                  ? Optional.of(targetSchema.getName())
                                  : Optional.empty())
                          .build());
                })
            .collect(Collectors.toList());

    Set<String> connected = new HashSet<>();
    Map<String, Map<String, String>> subConnectorPaths = new HashMap<>();
    Map<String, Map<String, PropertyTypeInfo>> subConnectorTypes = new HashMap<>();

    newVisitedProperties.forEach(
        prop -> {
          String jsonColumn = null;
          Map<String, String> subPaths = null;
          Map<String, PropertyTypeInfo> subTypes = null;
          if (prop.getSubDecoder().isPresent()) {
            jsonColumn = prop.getName();
            subPaths = prop.getSubDecoderPaths();
            subTypes = prop.getSubDecoderTypes();
          } else if (prop.getFullPathAsString().matches(".+?\\[[^=\\]]+].+")) {
            String fullPath = prop.getFullPathAsString();
            jsonColumn = fullPath.substring(fullPath.indexOf("[JSON]") + 6);
            if (jsonColumn.contains(".")) {
              jsonColumn = jsonColumn.substring(0, jsonColumn.indexOf('.'));
            }
            if (prop.getSourcePath().isPresent()) {
              subPaths =
                  ImmutableMap.of(
                      prop.getSourcePath().get(),
                      prop.getSourcePath().get().replace(path.getName() + ".", ""));
              subTypes =
                  ImmutableMap.of(
                      prop.getSourcePath().get(),
                      getTypeInfo(prop, nestedArray || targetSchema.isArray()));
            }
          }
          if (Objects.nonNull(subPaths)) {
            if (!subConnectorPaths.containsKey(jsonColumn)) {
              subConnectorPaths.put(jsonColumn, new HashMap<>());
            }
            if (!subConnectorTypes.containsKey(jsonColumn)) {
              subConnectorTypes.put(jsonColumn, new HashMap<>());
            }
            String finalJsonColumn = jsonColumn;
            subPaths.forEach((q, p) -> subConnectorPaths.get(finalJsonColumn).put(q, p));
            subTypes.forEach((q, p) -> subConnectorTypes.get(finalJsonColumn).put(q, p));
          }
        });

    List<SchemaSql> newVisitedProperties2 =
        newVisitedProperties.stream()
            .flatMap(
                prop -> {
                  if (prop.getSubDecoder().isEmpty()) {
                    return Stream.of(prop);
                  }

                  boolean isFirst = connected.add(prop.getSubDecoder().get() + prop.getName());

                  return isFirst
                      ? Stream.of(
                          new Builder()
                              .from(prop)
                              .sourcePath(prop.getName())
                              .primaryKey(Optional.empty())
                              .sortKey(Optional.empty())
                              .subDecoderPaths(subConnectorPaths.get(prop.getName()))
                              .subDecoderTypes(subConnectorTypes.get(prop.getName()))
                              .build())
                      : Stream.empty();
                })
            .collect(Collectors.toList());

    Optional<String> sortKey =
        parentSortKeys.isEmpty() || !targetSchema.isValue()
            ? Optional.empty()
            : Optional.of(parentSortKeys.get(parentSortKeys.size() - 1));

    Type type = connector.isPresent() ? Type.STRING : targetSchema.getType();
    Optional<Type> valueType = targetSchema.getValueType();

    if (!targetSchema.getConcat().isEmpty()) {
      if (!relations.isEmpty()) {
        sortKey = Optional.empty();
      } else if (type == Type.VALUE_ARRAY) {
        type = valueType.orElse(Type.STRING);
        valueType = Optional.empty();
      } else if (targetSchema.isFeature() && type == Type.OBJECT_ARRAY) {
        type = Type.OBJECT;
      }
    }

    Map<String, String> subConnectorPaths1 =
        Objects.requireNonNullElse(subConnectorPaths.get(path.getName()), Map.of());
    Map<String, String> subDecoderPaths =
        connector.isPresent()
            ? (subConnectorPaths1.isEmpty()
                ? (path.getPathInConnector().isPresent()
                    ? ImmutableMap.of(fullSchemaPath, path.getPathInConnector().get())
                    : Map.of())
                : subConnectorPaths1)
            : Map.of();
    Map<String, PropertyTypeInfo> subConnectorTypes1 =
        Objects.requireNonNullElse(subConnectorTypes.get(path.getName()), Map.of());
    Map<String, PropertyTypeInfo> subDecoderTypes =
        connector.isPresent()
            ? (subConnectorTypes1.isEmpty()
                ? ImmutableMap.of(
                    fullSchemaPath,
                    PropertyTypeInfo.of(
                        targetSchema.getType(), targetSchema.getValueType(), nestedArray))
                : subConnectorTypes1)
            : Map.of();

    Builder builder =
        new Builder()
            .name(path.getName())
            .parentPath(fullParentPath)
            .sortKey(sortKey)
            .type(type)
            .valueType(valueType)
            .geometryType(targetSchema.getGeometryType())
            .role(targetSchema.getRole())
            .format(targetSchema.getFormat())
            .excludedScopes(targetSchema.getExcludedScopes())
            .sourcePath(targetSchema.getName())
            .relation(relations)
            .subDecoder(connector)
            .subDecoderPaths(subDecoderPaths)
            .subDecoderTypes(subDecoderTypes)
            .isExpression(
                connector.isPresent()
                    && Objects.equals(
                        connector.get(), DecoderFactorySqlExpression.CONNECTOR_STRING))
            .properties(connector.isPresent() ? List.of() : newVisitedProperties2)
            .constantValue(targetSchema.getConstantValue())
            .forcePolygonCCW(
                targetSchema.isForcePolygonCCW() ? Optional.empty() : Optional.of(false))
            .linearizeCurves(
                targetSchema.shouldLinearizeCurves() ? Optional.of(true) : Optional.empty())
            .constraints(targetSchema.getConstraints());

    if (targetSchema.isObject()) {
      if (targetSchema.getProperties().stream()
          .anyMatch(prop -> prop.isValue() || prop.getEffectiveSourcePaths().isEmpty())) {
        builder
            .sortKey(path.getSortKey())
            .sortKeyUnique(path.getSortKeyUnique())
            .primaryKey(path.getPrimaryKey());
      }
      builder.filter(path.getFilter()).filterString(path.getFilterString());
    }

    return builder.build();
  }

  private PropertyTypeInfo getTypeInfo(SchemaSql column, boolean nestedArray) {
    return PropertyTypeInfo.of(column.getType(), column.getValueType(), nestedArray);
  }

  @Override
  public List<SchemaSql> merge(
      FeatureSchema targetSchema, List<String> parentPath, List<SchemaSql> visitedProperties) {
    return visitedProperties.stream()
        .map(
            property ->
                new Builder()
                    .from(property)
                    .sourcePath(
                        property
                            .getSourcePath()
                            .map(sourcePath -> targetSchema.getName() + "." + sourcePath))
                    .sourcePaths(
                        property.getSourcePaths().stream()
                            .map(sourcePath -> targetSchema.getName() + "." + sourcePath)
                            .collect(Collectors.toList()))
                    .build())
        .collect(Collectors.toList());
  }

  private List<SchemaSql> prefixSourcePath(List<SchemaSql> schemas, String prefix) {
    return schemas.stream()
        .map(
            schema ->
                new Builder()
                    .from(schema)
                    .sourcePath(schema.getSourcePath().map(sourcePath -> prefix + sourcePath))
                    .sourcePaths(
                        schema.getSourcePaths().stream()
                            .map(sourcePath -> prefix + sourcePath)
                            .collect(Collectors.toList()))
                    .build())
        .collect(Collectors.toList());
  }

  private List<SchemaSql> adjustParentSortKeys(
      List<SchemaSql> schemas, List<String> parentSortKeys) {
    ArrayList<String> keys = new ArrayList<>(parentSortKeys);

    return schemas.stream()
        .map(
            schema ->
                schema.isObject()
                    ? new Builder().from(schema).parentSortKeys(keys).build()
                    : schema)
        .collect(Collectors.toList());
  }
}<|MERGE_RESOLUTION|>--- conflicted
+++ resolved
@@ -65,12 +65,8 @@
 
   @Override
   public boolean hasRootPath(FeatureSchema sourceSchema) {
-<<<<<<< HEAD
-    return false;
-=======
     return !sourceSchema.getEffectiveSourcePaths().isEmpty()
         && sourceSchema.getEffectiveSourcePaths().stream().allMatch(pathParser::hasRootPath);
->>>>>>> 5114587e
   }
 
   @Override
