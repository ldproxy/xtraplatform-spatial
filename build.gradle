--- conflicted
+++ resolved
@@ -10,11 +10,7 @@
 version = '6.1.0' + versionSuffix
 
 dependencies {
-<<<<<<< HEAD
-    layers group: 'de.interactive_instruments', name: 'xtraplatform-core', version: '5.1.0-jackson-subtypes-SNAPSHOT'
-=======
     layers group: 'de.interactive_instruments', name: 'xtraplatform-core', version: '5.1.0-SNAPSHOT'
->>>>>>> 5b0c5352
     layers group: 'de.interactive_instruments', name: 'xtraplatform-native', version: "2.1.0-${platform}-SNAPSHOT"
 
     modules subprojects
@@ -22,18 +18,6 @@
 
 
 subprojects {
-<<<<<<< HEAD
-=======
-    repositories {
-        mavenCentral()
-        maven {
-            url "https://repo.osgeo.org/repository/release"
-        }
-        maven {
-            url "https://maven.ecc.no/releases"
-        }
-    }
->>>>>>> 5b0c5352
     tasks.withType(GenerateModuleMetadata).configureEach {
         suppressedValidationErrors.add('enforced-platform')
     }
