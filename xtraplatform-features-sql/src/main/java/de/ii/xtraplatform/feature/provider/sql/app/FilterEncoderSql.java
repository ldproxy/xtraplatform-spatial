/**
 * Copyright 2021 interactive instruments GmbH
 *
 * This Source Code Form is subject to the terms of the Mozilla Public
 * License, v. 2.0. If a copy of the MPL was not distributed with this
 * file, You can obtain one at http://mozilla.org/MPL/2.0/.
 */
package de.ii.xtraplatform.feature.provider.sql.app;

import static de.ii.xtraplatform.cql.domain.In.ID_PLACEHOLDER;

import com.google.common.base.Splitter;
import com.google.common.collect.ImmutableList;
import com.google.common.primitives.Doubles;
import de.ii.xtraplatform.cql.domain.AContains;
import de.ii.xtraplatform.cql.domain.AEquals;
import de.ii.xtraplatform.cql.domain.AOverlaps;
import de.ii.xtraplatform.cql.domain.After;
import de.ii.xtraplatform.cql.domain.And;
import de.ii.xtraplatform.cql.domain.AnyInteracts;
import de.ii.xtraplatform.cql.domain.ArrayLiteral;
import de.ii.xtraplatform.cql.domain.ArrayOperation;
import de.ii.xtraplatform.cql.domain.Before;
import de.ii.xtraplatform.cql.domain.Between;
import de.ii.xtraplatform.cql.domain.BinaryScalarOperation;
import de.ii.xtraplatform.cql.domain.ContainedBy;
import de.ii.xtraplatform.cql.domain.Cql;
import de.ii.xtraplatform.cql.domain.Cql.Format;
import de.ii.xtraplatform.cql.domain.CqlFilter;
import de.ii.xtraplatform.cql.domain.CqlNode;
import de.ii.xtraplatform.cql.domain.CqlToText;
import de.ii.xtraplatform.cql.domain.During;
import de.ii.xtraplatform.cql.domain.Geometry;
import de.ii.xtraplatform.cql.domain.Geometry.Coordinate;
import de.ii.xtraplatform.cql.domain.ImmutableCqlPredicate;
import de.ii.xtraplatform.cql.domain.ImmutableMultiPolygon;
import de.ii.xtraplatform.cql.domain.ImmutablePolygon;
import de.ii.xtraplatform.cql.domain.In;
import de.ii.xtraplatform.cql.domain.IsNull;
import de.ii.xtraplatform.cql.domain.Like;
import de.ii.xtraplatform.cql.domain.LogicalOperation;
import de.ii.xtraplatform.cql.domain.Not;
import de.ii.xtraplatform.cql.domain.Operand;
import de.ii.xtraplatform.cql.domain.Property;
import de.ii.xtraplatform.cql.domain.Scalar;
import de.ii.xtraplatform.cql.domain.ScalarLiteral;
import de.ii.xtraplatform.cql.domain.SpatialOperation;
import de.ii.xtraplatform.cql.domain.TEquals;
import de.ii.xtraplatform.cql.domain.Temporal;
import de.ii.xtraplatform.cql.domain.TemporalLiteral;
import de.ii.xtraplatform.cql.domain.TemporalOperation;
import de.ii.xtraplatform.crs.domain.CrsTransformer;
import de.ii.xtraplatform.crs.domain.CrsTransformerFactory;
import de.ii.xtraplatform.crs.domain.EpsgCrs;
import de.ii.xtraplatform.crs.domain.OgcCrs;
import de.ii.xtraplatform.feature.provider.sql.domain.SchemaSql;
import de.ii.xtraplatform.feature.provider.sql.domain.SqlDialect;
import de.ii.xtraplatform.feature.provider.sql.domain.SqlRelation;
import java.time.Instant;
import java.util.Arrays;
import java.util.List;
import java.util.Map;
import java.util.Objects;
import java.util.Optional;
import java.util.function.BiFunction;
import java.util.function.Predicate;
import java.util.stream.Collectors;
import java.util.stream.Stream;
import org.slf4j.Logger;
import org.slf4j.LoggerFactory;
import org.threeten.extra.Interval;

public class FilterEncoderSql {

    private static final Logger LOGGER = LoggerFactory.getLogger(FilterEncoderSql.class);

    static final String ROW_NUMBER = "row_number";
    static final Splitter ARRAY_SPLITTER = Splitter.on(",").trimResults().omitEmptyStrings();

    private final AliasGenerator aliasGenerator;
    private final JoinGenerator joinGenerator;
    private final EpsgCrs nativeCrs;
    private final SqlDialect sqlDialect;
    private final CrsTransformerFactory crsTransformerFactory;
    private final Cql cql;
    BiFunction<List<Double>, Optional<EpsgCrs>, List<Double>> coordinatesTransformer;

    public FilterEncoderSql(
            EpsgCrs nativeCrs, SqlDialect sqlDialect,
            CrsTransformerFactory crsTransformerFactory, Cql cql) {
        this.aliasGenerator = new AliasGenerator();
        this.joinGenerator = new JoinGenerator();
        this.nativeCrs = nativeCrs;
        this.sqlDialect = sqlDialect;
        this.crsTransformerFactory = crsTransformerFactory;
        this.cql = cql;
        this.coordinatesTransformer = this::transformCoordinatesIfNecessary;
    }

    public String encode(CqlFilter cqlFilter, SchemaSql schema) {
        return cqlFilter.accept(new CqlToSql(schema));
    }

    public String encode(String cqlFilter, SchemaSql schema) {
        return cql.read(cqlFilter, Format.TEXT).accept(new CqlToSql(schema));
    }

    private String encodeNested(CqlFilter cqlFilter, SchemaSql schema, boolean isUserFilter) {
        return cqlFilter.accept(new CqlToSqlNested(schema, isUserFilter));
    }

    private List<Double> transformCoordinatesIfNecessary(List<Double> coordinates, Optional<EpsgCrs> sourceCrs) {

        if (sourceCrs.isPresent() && !Objects.equals(sourceCrs.get(), nativeCrs)) {
            Optional<CrsTransformer> transformer = crsTransformerFactory.getTransformer(sourceCrs.get(), nativeCrs);
            if (transformer.isPresent()) {
                double[] transformed = transformer.get()
                                                  .transform(Doubles.toArray(coordinates), coordinates.size() / 2, false);
                return Doubles.asList(transformed);
            }
        }
        return coordinates;
    }
    
    public Optional<String> encodeRelationFilter(Optional<SchemaSql> table, Optional<CqlFilter> cqlFilter) {
        if (!table.isPresent() || table.get().getRelation().isEmpty()) {
            return Optional.empty();
        }
        
        SqlRelation relation = table.get().getRelation().get(table.get().getRelation().size()-1);
        
        if (!relation.getTargetFilter().isPresent() && !cqlFilter.isPresent()) {
            return Optional.empty();
        }
        if (relation.getTargetFilter().isPresent() && !cqlFilter.isPresent()) {
            return Optional
                .of(encodeNested(relation.getTargetFilter().map(filter -> cql.read(filter, Format.TEXT)).get(), table.get(), false));
        }
        if (!relation.getTargetFilter().isPresent() && cqlFilter.isPresent()) {
            return Optional.of(encodeNested(cqlFilter.get(), table.get(), true));
        }

        //TODO: add AND to encoded filters so that isUserFilter is unambiguous
        CqlFilter mergedFilter = CqlFilter.of(And.of(
            ImmutableCqlPredicate.copyOf(relation.getTargetFilter()
                .map(filter -> cql.read(filter, Format.TEXT))
                .get()),
            ImmutableCqlPredicate.copyOf(cqlFilter.get())
        ));

        return Optional.of(encodeNested(mergedFilter, table.get(), true));
    }
    
    private static Predicate<SchemaSql> getPropertyNameMatcher(String propertyName) {
        return property -> (property.isId() && Objects.equals(propertyName, ID_PLACEHOLDER)) 
            || (property.isValue() && property.getSourcePath().isPresent() && Objects.equals(propertyName, property.getSourcePath().get()));
    }

    private class CqlToSql extends CqlToText {

        private final SchemaSql rootSchema;

        private CqlToSql(SchemaSql rootSchema) {
            super(coordinatesTransformer);
            this.rootSchema = rootSchema;
        }

        protected SchemaSql getTable(String propertyName) {
            return rootSchema.getAllObjects()
                                    .stream()
                                    .filter(obj -> obj.getProperties()
                                                      .stream()
                                                      .anyMatch(getPropertyNameMatcher(propertyName)))
                                    .findFirst()
                                    .orElseThrow(() -> new IllegalArgumentException(String.format("Filter is invalid. Unknown property: %s", propertyName)));
        }

        protected String getColumn(SchemaSql table,
<<<<<<< HEAD
                                   String propertyName) {
            //TODO: support nested mapping filters
            if (Objects.equals(table.getParentPath(), ImmutableList.of("_route_"))
                && propertyName.equals("node")) {
                return "_route_" + propertyName;
            }
            if (Objects.equals(table.getParentPath(), ImmutableList.of("_route_"))
                && propertyName.equals("source")) {
                return propertyName;
            }
=======
            String propertyName, boolean allowColumnFallback) {
>>>>>>> c5a24943
            return table.getProperties()
                        .stream()
                        .filter(getPropertyNameMatcher(propertyName))
                        .findFirst()
                        .map(column -> {
                            if (column.isTemporal()) {
                                return sqlDialect.applyToDatetime(column.getName());
                            }
                            return column.getName();
                        })
                    .or(() -> allowColumnFallback ? Optional.of(propertyName) : Optional.empty())
                    .orElseThrow(() -> new IllegalArgumentException(String.format("Filter is invalid. Unknown property: %s", propertyName)));
        }

        @Override
        public String visit(Property property, List<String> children) {
            // strip double quotes from the property name
            String propertyName = property.getName().replaceAll("^\"|\"$", "");
            SchemaSql table = getTable(propertyName);
            String column = getColumn(table, propertyName, false);

            List<SchemaSql> allObjects = rootSchema.getAllObjects();
            if (LOGGER.isTraceEnabled()) {
                LOGGER.trace("PROP {} {}", table.getName(), column);
            }

            Optional<CqlFilter> userFilter;
            Optional<SchemaSql> userFilterTable = Optional.empty();
            Optional<String> instanceFilter = Optional.empty();
            if (!property.getNestedFilters()
                .isEmpty()) {
                userFilter = property.getNestedFilters()
                    .values()
                    .stream()
                    .findFirst();
                String userFilterPropertyName = getUserFilterPropertyName(userFilter.get());
                if (userFilterPropertyName.contains(ROW_NUMBER)) {
                    userFilterTable = Optional.of(table);
                    instanceFilter = rootSchema.getFilter().map(cql -> encode(cql , rootSchema));
                } else {
                    userFilterTable = Optional.ofNullable(getTable(userFilterPropertyName));
                }
            } else {
                userFilter = Optional.empty();
            }

            //TODO: pass all parents
            List<SchemaSql> parents = ImmutableList.of(rootSchema);

            List<String> aliases = aliasGenerator.getAliases(parents, table, 1);
            String qualifiedColumn = String.format("%s.%s", aliases.get(aliases.size() - 1), column);

            List<Optional<String>> relationFilters = Stream.concat(
                parents.stream().flatMap(parent -> parent.getRelation().stream()),
                table.getRelation().stream())
                .map(sqlRelation -> Optional.<String>empty())
                .collect(Collectors.toList());

            String join = joinGenerator.getJoins(table, parents, aliases, relationFilters, userFilterTable, encodeRelationFilter(
                userFilterTable, userFilter), instanceFilter);
            if (!join.isEmpty()) join = join + " ";

            return String.format("A.%3$s IN (SELECT %2$s.%3$s FROM %1$s %2$s %4$sWHERE %%1$s%5$s%%2$s)", rootSchema
                .getName(), aliases.get(0), rootSchema.getSortKey().get(), join, qualifiedColumn);
        }

        private String getUserFilterPropertyName(CqlFilter userFilter) {
            CqlNode nestedFilter = userFilter.getExpressions().get(0);
            Operand operand = null;
            if (nestedFilter instanceof BinaryScalarOperation) {
                operand = ((BinaryScalarOperation) nestedFilter).getOperands().get(0);
            } else if (nestedFilter instanceof TemporalOperation) {
                operand = ((TemporalOperation) nestedFilter).getOperands().get(0);
            } else if (nestedFilter instanceof SpatialOperation) {
                operand = ((SpatialOperation) nestedFilter).getOperands().get(0);
            } else if (nestedFilter instanceof Like) {
                operand = ((Like) nestedFilter).getOperands().get(0);
            } else if (nestedFilter instanceof In) {
                operand = ((In) nestedFilter).getValue().get();
            } else if (nestedFilter instanceof Between) {
                operand = ((Between) nestedFilter).getValue().get();
            }
            if (operand instanceof Property) {
                return ((Property) operand).getName();
            } else if (operand instanceof de.ii.xtraplatform.cql.domain.Function) {
                return operand.accept(this);
            }
            throw new IllegalArgumentException("unsupported nested filter");
        }

        @Override
        public String visit(de.ii.xtraplatform.cql.domain.Function function, List<String> children) {
            if (function.isInterval()) {
                String start = children.get(0);
                String end = children.get(1);
                String endColumn = end.substring(end.indexOf("%1$s") + 4, end.indexOf("%2$s"));

                return String.format(start, "%1$s(", ", " + endColumn + ")%2$s");
            } else if (function.isPosition()) {
                return "%1$s" + ROW_NUMBER + "%2$s";
            }

            return super.visit(function, children);
        }

        private String reduceSelectToColumn(String expression) {
            //TODO: support nested mapping filters
            if (!expression.contains(" WHERE ")) {
                return String.format(expression, "", "");
            }
            return String.format(expression.substring(expression.indexOf(" WHERE ") + 7, expression.length() - 1), "", "");
        }

        private String replaceColumnWithLiteral(String expression, String column, String literal) {
            return expression.replace(String.format("%%1$s%1$s%%2$s",column),String.format("%%1$s%1$s%%2$s",literal));
        }

        private String replaceColumnWithInterval(String expression, String column) {
            return expression.replace(String.format("%%1$s%1$s%%2$s",column),String.format("%%1$s(%1$s,%1$s)%%2$s",column));
        }

        private boolean operandIsOfType(Operand operand, Class... classes) {
            return Arrays.stream(classes).anyMatch(clazz -> clazz.isInstance(operand));
        }

        private List<String> processBinary(List<Operand> operands, List<String> children) {
            // The two operands may be either a property reference or a literal.
            // If there is at least one property reference, that fragment will
            // be used as the basis (mainExpression). If the other operand is
            // a property reference, too, it is in the same table and the second
            // fragment will be reduced to qualified column name (second expression).
            String mainExpression = children.get(0);
            String secondExpression = children.get(1);
            boolean op1hasSelect = operandIsOfType(operands.get(0), Property.class, de.ii.xtraplatform.cql.domain.Function.class);
            boolean op2hasSelect = operandIsOfType(operands.get(1), Property.class, de.ii.xtraplatform.cql.domain.Function.class);
            if (op1hasSelect) {
                if (op2hasSelect) {
                    secondExpression = reduceSelectToColumn(children.get(1));
                }
            } else {
                // the unusual case that a literal is on the left side
                if (op2hasSelect) {
                    secondExpression = reduceSelectToColumn(children.get(1));
                    mainExpression = replaceColumnWithLiteral(children.get(1), secondExpression, children.get(0));
                } else {
                    mainExpression = String.format("%%1$s%1$s%%2$s", children.get(0));
                }
            }

            return ImmutableList.of(mainExpression, secondExpression);
        }

        private List<String> processTernary(List<Operand> operands, List<String> children) {
            // The three operands may be either a property reference or a literal.
            // If there is at least one property reference, that fragment will
            // be used as the basis (mainExpression). If another operand is
            // a property reference, too, it is in the same table and the
            // fragment will be reduced to qualified column name (second or third
            // expression).
            String mainExpression = children.get(0);
            String secondExpression = children.get(1);
            String thirdExpression = children.get(2);
            boolean op1hasSelect = operandIsOfType(operands.get(0), Property.class, de.ii.xtraplatform.cql.domain.Function.class);
            boolean op2hasSelect = operandIsOfType(operands.get(1), Property.class, de.ii.xtraplatform.cql.domain.Function.class);
            boolean op3hasSelect = operandIsOfType(operands.get(2), Property.class, de.ii.xtraplatform.cql.domain.Function.class);
            if (op1hasSelect) {
                if (op2hasSelect)
                    secondExpression = reduceSelectToColumn(children.get(1));
                if (op3hasSelect)
                    thirdExpression = reduceSelectToColumn(children.get(2));
            } else {
                // the unusual case that a literal is on the left side
                if (op2hasSelect && !op3hasSelect) {
                    secondExpression = reduceSelectToColumn(children.get(1));
                    mainExpression = replaceColumnWithLiteral(children.get(1), secondExpression, children.get(0));
                } else if (!op2hasSelect && op3hasSelect) {
                    thirdExpression = reduceSelectToColumn(children.get(2));
                    mainExpression = replaceColumnWithLiteral(children.get(2), thirdExpression, children.get(0));
                } else if (op2hasSelect && op3hasSelect) {
                    secondExpression = reduceSelectToColumn(children.get(1));
                    mainExpression = replaceColumnWithLiteral(children.get(1), secondExpression, children.get(0));
                    thirdExpression = reduceSelectToColumn(children.get(2));
                } else if (!op2hasSelect && !op3hasSelect) {
                    // special case of three literals, we need to build the SQL expression
                    mainExpression = String.format("%%1$s%1$s%%2$s", children.get(0));
                }
            }

            return ImmutableList.of(mainExpression, secondExpression, thirdExpression);
        }

        @Override
        public String visit(BinaryScalarOperation scalarOperation, List<String> children) {
            String operator = SCALAR_OPERATORS.get(scalarOperation.getClass());

            List<String> expressions = processBinary(scalarOperation.getOperands(), children);

            String operation = String.format(" %s %s", operator, expressions.get(1));
            return String.format(expressions.get(0), "", operation);
        }

        @Override
        public String visit(Like like, List<String> children) {
            String operator = SCALAR_OPERATORS.get(like.getClass());

            List<String> expressions = processBinary(like.getOperands(), children);

            // we may need to change the second expression
            Scalar op2 = (Scalar) like.getOperands().get(1);
            String secondExpression = expressions.get(1);

            String functionStart = "";
            String functionEnd = "";
            // modifiers only work with a literal as the second value
            if (op2 instanceof ScalarLiteral) {
                if (like.getWildcard().isPresent() &&
                        !Objects.equals("%", like.getWildcard().get())) {
                    String wildCard = like.getWildcard().get();
                    secondExpression = secondExpression.replaceAll("%", "\\%")
                                                       .replaceAll(String.format("\\%s", wildCard), "%");
                }
                if (like.getSingleChar().isPresent() &&
                        !Objects.equals("_", like.getSingleChar().get())) {
                    String singlechar = like.getSingleChar().get();
                    secondExpression = secondExpression.replaceAll("_", "\\_")
                                                       .replaceAll(String.format("\\%s", singlechar), "_");
                }
                if (like.getEscapeChar().isPresent() &&
                        !Objects.equals("\\", like.getEscapeChar().get())) {
                    String escapechar = like.getEscapeChar().get();
                    secondExpression = secondExpression.replaceAll("\\\\", "\\\\")
                                                       .replaceAll(String.format("\\%s", escapechar), "\\");
                }
            }
            if ((like.getNocase().isEmpty()) ||
                    (like.getNocase().isPresent() && Objects.equals(Boolean.TRUE, like.getNocase().get()))) {
                functionStart = "LOWER(";
                functionEnd = ")";
                if (op2 instanceof ScalarLiteral) {
                    secondExpression = secondExpression.toLowerCase();
                } else if (op2 instanceof Property) {
                    secondExpression = String.format("LOWER(%s::varchar)", secondExpression.toLowerCase());
                }
            }

            String operation = String.format("::varchar%s %s %s", functionEnd, operator, secondExpression);
            return String.format(expressions.get(0), functionStart, operation);
        }

        @Override
        public String visit(In in, List<String> children) {
            String operator = SCALAR_OPERATORS.get(in.getClass());

            String mainExpression = "";
            Scalar op1 = in.getValue().get();
            if (op1 instanceof Property) {
                mainExpression = children.get(0);
            } else if (op1 instanceof de.ii.xtraplatform.cql.domain.Function) {
                mainExpression = children.get(0);
            } else if (op1 instanceof ScalarLiteral) {
                // special case of a literal, we need to build the SQL expression
                mainExpression = String.format("%%1$s%1$s%%2$s", children.get(0));
            } else {
                throw new IllegalArgumentException(String.format("In: Cannot process operand of type %s with value %s.", op1.getClass().getSimpleName(), mainExpression));
            }

            // mainExpression is either a literal value or a SELECT expression
            String operation = String.format(" %s (%s)", operator, String.join(", ", children.subList(1, children.size())));
            return String.format(mainExpression, "", operation);
        }

        @Override
        public String visit(IsNull isNull, List<String> children) {
            String operator = SCALAR_OPERATORS.get(isNull.getClass());

            String mainExpression = "";
            Operand op1 = isNull.getOperand().get();
            if (op1 instanceof Property) {
                mainExpression = children.get(0);
            } else if (op1 instanceof ScalarLiteral) {
                // special case of a literal (which will never be NULL), we need to build the SQL expression
                mainExpression = String.format("%%1$s%1$s%%2$s", children.get(0));
            } else {
                throw new IllegalArgumentException(String.format("IsNull: Cannot process operand of type %s with value %s.", op1.getClass().getSimpleName(), mainExpression));
            }

            // mainExpression is either a literal value or a SELECT expression
            String operation = String.format(" %s", operator);
            return String.format(mainExpression, "", operation);
        }

        @Override
        public String visit(Between between, List<String> children) {
            String operator = SCALAR_OPERATORS.get(between.getClass());

            Scalar op1 = between.getValue().get();
            Scalar op2 = between.getLower().get();
            Scalar op3 = between.getUpper().get();
            List<String> expressions = processTernary(ImmutableList.of(op1, op2, op3), children);

            String operation = String.format(" %s %s AND %s", operator, expressions.get(1), expressions.get(2));
            return String.format(expressions.get(0), "", operation);
        }

        private Instant getStart(TemporalLiteral literal) {
            return (literal.getType() == Interval.class)
                    ? ((Interval) literal.getValue()).getStart()
                    : (Instant) literal.getValue();
        }

        private String getStartAsString(TemporalLiteral literal) {
            return String.format("TIMESTAMP '%s'", getStart(literal))
                         .replace("'0000-01-01T00:00:00Z'", "'-infinity'");
        }

        private Instant getEnd(TemporalLiteral literal) {
            return (literal.getType() == Interval.class)
                    ? ((Interval) literal.getValue()).getEnd()
                    : (Instant) literal.getValue();
        }

        private String getEndAsString(TemporalLiteral literal) {
            return String.format("TIMESTAMP '%s'", getEnd(literal))
                         .replace("'9999-12-31T23:59:59Z'", "'infinity'");
        }

        private Instant getEndExclusive(TemporalLiteral literal) {
            return (literal.getType() == Interval.class)
                    ? ((Interval) literal.getValue()).getEnd().plusSeconds(1)
                    : (Instant) literal.getValue();
        }

        private String getEndExclusiveAsString(TemporalLiteral literal) {
            return String.format("TIMESTAMP '%s'", getEndExclusive(literal))
                         .replace("'+10000-01-01T00:00:00Z'", "'infinity'");
        }

        @Override
        public String visit(TemporalOperation temporalOperation, List<String> children) {
            String operator = sqlDialect.getTemporalOperator(temporalOperation.getClass());

            Temporal op1 = (Temporal) temporalOperation.getOperands().get(0);
            Temporal op2 = (Temporal) temporalOperation.getOperands().get(1);

            // TODO The behaviour of the temporal predicates should be improved by 
            //      distinguishing datetime properties of different granularity in
            //      the provider schema; at least second and day, but a more flexible 
            //      solution would be better.
            //      The public review of CQL resulted in a number of comments on the
            //      temporal predicates, partly also relates to this - wait for their 
            //      resolution.

            if (temporalOperation instanceof TEquals) {
                // Both side are a property or an instant, this was checked when the operation was built.
                if (op1 instanceof TemporalLiteral) {
                    children = ImmutableList.of(String.format("TIMESTAMP %s", children.get(0)), children.get(1));
                }
                if (op2 instanceof TemporalLiteral) {
                    children = ImmutableList.of(children.get(0), String.format("TIMESTAMP %s", children.get(1)));
                }
                List<String> expressions = processBinary(ImmutableList.of(op1, op2), children);
                return String.format(expressions.get(0), "", String.format(" %s %s", operator, expressions.get(1)));

            } else if (temporalOperation instanceof Before) {
                if (op1 instanceof TemporalLiteral) {
                    children = ImmutableList.of(getEndAsString((TemporalLiteral) op1), children.get(1));
                }
                if (op2 instanceof TemporalLiteral) {
                    children = ImmutableList.of(children.get(0), getStartAsString((TemporalLiteral) op2));
                }
                List<String> expressions = processBinary(ImmutableList.of(op1, op2), children);
                return String.format(expressions.get(0), "", String.format(" %s %s", operator, expressions.get(1)));

            } else if (temporalOperation instanceof After) {
                if (op1 instanceof TemporalLiteral) {
                    children = ImmutableList.of(getStartAsString((TemporalLiteral) op1), children.get(1));
                }
                if (op2 instanceof TemporalLiteral) {
                    children = ImmutableList.of(children.get(0), getEndAsString((TemporalLiteral) op2));
                }
                List<String> expressions = processBinary(ImmutableList.of(op1, op2), children);
                return String.format(expressions.get(0), "", String.format(" %s %s", operator, expressions.get(1)));

            } else if (temporalOperation instanceof During) {
                // The left hand side is a property or an instant, this was checked when the operation was built.
                // The right hand side is an interval, this was checked when the operation was built.
                Temporal op2a = op2;
                Temporal op2b = op2;
                if (op2 instanceof TemporalLiteral) {
                    op2a = TemporalLiteral.of(getStart((TemporalLiteral) op2));
                    op2b = TemporalLiteral.of(getEnd((TemporalLiteral) op2));
                    children = ImmutableList.of(children.get(0), getStartAsString((TemporalLiteral) op2a), getEndAsString((TemporalLiteral) op2b));
                } else if (op2 instanceof Property) {
                    children = ImmutableList.of(children.get(0), children.get(1), children.get(1));
                }
                List<String> expressions = processTernary(ImmutableList.of(op1, op2a, op2b), children);
                return String.format(expressions.get(0), "", String.format(" %s %s AND %s", operator, expressions.get(1), expressions.get(2)));

            } else if (temporalOperation instanceof AnyInteracts) {
                // ISO 8601 intervals include both the start and end instant
                // PostgreSQL intervals are exclusive of the end instant, so we add one second to each end instant
                if (op1 instanceof Property) {
                    // need to change "column" to "(column,column)"
                    children = ImmutableList.of(replaceColumnWithInterval(children.get(0), reduceSelectToColumn(children.get(0))), children.get(1));
                } else if (op1 instanceof TemporalLiteral) {
                    // need to construct "(start, end)" where start and end are identical for an instant and end is exclusive otherwise
                    children = ImmutableList.of(String.format("(%s, %s)", getStartAsString((TemporalLiteral) op1), getEndExclusiveAsString((TemporalLiteral) op1)), children.get(1));
                }

                if (op2 instanceof Property) {
                    // need to change "column" to "(column,column)"
                    children = ImmutableList.of(children.get(0),replaceColumnWithInterval(children.get(1), reduceSelectToColumn(children.get(1))));
                } else if (op2 instanceof TemporalLiteral) {
                    // need to construct "(start, end)" where start and end are identical for an instant and end is exclusive otherwise
                    children = ImmutableList.of(children.get(0), String.format("(%s, %s)", getStartAsString((TemporalLiteral) op2), getEndExclusiveAsString((TemporalLiteral) op2)));
                }
                List<String> expressions = processBinary(ImmutableList.of(op1, op2), children);
                return String.format(expressions.get(0), "", String.format(" %s %s", operator, expressions.get(1)));
            }

            throw new IllegalArgumentException(String.format("unsupported temporal operator: %s", operator));
        }

        @Override
        public String visit(SpatialOperation spatialOperation, List<String> children) {
            String operator = sqlDialect.getSpatialOperator(spatialOperation.getClass());

            List<String> expressions = processBinary(spatialOperation.getOperands(), children);

            return String.format(expressions.get(0), String.format("%s(", operator), String.format(", %s)", expressions.get(1)));
        }

        @Override
        public String visit(TemporalLiteral temporalLiteral, List<String> children) {
            return String.format("'%s'", temporalLiteral.getValue());
        }

        @Override
        public String visit(Geometry.Point point, List<String> children) {
            return String.format("ST_GeomFromText('%s',%s)", super.visit(point, children), nativeCrs.getCode());
        }

        @Override
        public String visit(Geometry.LineString lineString, List<String> children) {
            return String.format("ST_GeomFromText('%s',%s)", super.visit(lineString, children), nativeCrs.getCode());
        }

        @Override
        public String visit(Geometry.Polygon polygon, List<String> children) {
            return String.format("ST_GeomFromText('%s',%s)", super.visit(polygon, children), nativeCrs.getCode());
        }

        @Override
        public String visit(Geometry.MultiPoint multiPoint, List<String> children) {
            return String.format("ST_GeomFromText('%s',%s)", super.visit(multiPoint, children), nativeCrs.getCode());
        }

        @Override
        public String visit(Geometry.MultiLineString multiLineString, List<String> children) {
            return String.format("ST_GeomFromText('%s',%s)", super.visit(multiLineString, children), nativeCrs.getCode());
        }

        @Override
        public String visit(Geometry.MultiPolygon multiPolygon, List<String> children) {
            return String.format("ST_GeomFromText('%s',%s)", super.visit(multiPolygon, children), nativeCrs.getCode());
        }

        @Override
        public String visit(Geometry.Envelope envelope, List<String> children) {
            List<Double> c = envelope.getCoordinates();

            // TODO we should get this information from the CRS
            EpsgCrs crs = envelope.getCrs().orElse(OgcCrs.CRS84);
            int epsgCode = crs.getCode();
            boolean hasDiscontinuityAt180DegreeLongitude = ImmutableList.of(4326, 4979, 4259, 4269).contains(epsgCode);

            if (c.get(0)>c.get(2) && hasDiscontinuityAt180DegreeLongitude) {
                // special case, the bbox crosses the antimeridian, we create convert this to a MultiPolygon
                List<Coordinate> coordinates1 = ImmutableList.of(
                        Coordinate.of(c.get(0), c.get(1)),
                        Coordinate.of(180.0, c.get(1)),
                        Coordinate.of(180.0, c.get(3)),
                        Coordinate.of(c.get(0), c.get(3)),
                        Coordinate.of(c.get(0), c.get(1))
                );
                List<Coordinate> coordinates2 = ImmutableList.of(
                        Coordinate.of(-180, c.get(1)),
                        Coordinate.of(c.get(2), c.get(1)),
                        Coordinate.of(c.get(2), c.get(3)),
                        Coordinate.of(-180, c.get(3)),
                        Coordinate.of(-180, c.get(1))
                );
                Geometry.Polygon polygon1 = new ImmutablePolygon.Builder().addCoordinates(coordinates1)
                                                                          .crs(crs)
                                                                          .build();
                Geometry.Polygon polygon2 = new ImmutablePolygon.Builder().addCoordinates(coordinates2)
                                                                          .crs(crs)
                                                                          .build();
                Geometry.MultiPolygon twoEnvelopes = new ImmutableMultiPolygon.Builder().addCoordinates(polygon1, polygon2)
                                                                                        .crs(crs)
                                                                                        .build();
                return visit(twoEnvelopes, ImmutableList.of());
            }

            // standard case
            List<Coordinate> coordinates = ImmutableList.of(
                    Coordinate.of(c.get(0), c.get(1)),
                    Coordinate.of(c.get(2), c.get(1)),
                    Coordinate.of(c.get(2), c.get(3)),
                    Coordinate.of(c.get(0), c.get(3)),
                    Coordinate.of(c.get(0), c.get(1))
            );
            Geometry.Polygon polygon = new ImmutablePolygon.Builder().addCoordinates(coordinates)
                                                                     .crs(crs)
                                                                     .build();

            return visit(polygon, ImmutableList.of());
        }

        @Override
        public String visit(ArrayOperation arrayOperation, List<String> children) {
            // The two operands may be either a property reference or a literal.
            // If there is at least one property reference, that fragment will
            // be used as the basis (mainExpression). If the other operand is
            // a property reference, too, it is in the same table and the second
            // fragment will be reduced to qualified column name (second expression).
            String mainExpression = children.get(0);
            String secondExpression = children.get(1);
            boolean op1hasSelect = operandIsOfType(arrayOperation.getOperands().get(0), Property.class, de.ii.xtraplatform.cql.domain.Function.class);
            boolean op2hasSelect = operandIsOfType(arrayOperation.getOperands().get(1), Property.class, de.ii.xtraplatform.cql.domain.Function.class);
            boolean notInverse = true;
            if (op1hasSelect) {
                if (op2hasSelect) {
                    // TODO
                    throw new IllegalArgumentException("Array predicates with property references on both sides are not supported.");
                    // secondExpression = reduceSelectToColumn(children.get(1));
                }
            } else {
                // the unusual case that a literal is on the left side
                if (op2hasSelect) {
                    mainExpression = children.get(1);
                    secondExpression = children.get(0);
                    notInverse = false;
                    op1hasSelect = true;
                    op2hasSelect = false;
                } else {
                    // literal op literal, we can decide here
                    List<String> firstOp = ARRAY_SPLITTER.splitToList(mainExpression.replaceAll("\\[|\\]", ""));
                    List<String> secondOp = ARRAY_SPLITTER.splitToList(secondExpression.replaceAll("\\[|\\]", ""));
                    if (arrayOperation instanceof AContains) {
                        // each item of the second array must be in the first array
                        return secondOp.stream().allMatch(item -> firstOp.stream().anyMatch(item2 -> item.equals(item2))) ? "1=1" : "1=0";
                    } else if (arrayOperation instanceof AEquals) {
                        // items must be identical
                        if (firstOp.size()!=secondOp.size())
                            return "1=0";
                        return secondOp.stream().allMatch(item -> firstOp.stream().anyMatch(item2 -> item.equals(item2))) ? "1=1" : "1=0";
                    } else if (arrayOperation instanceof AOverlaps) {
                        // at least one common element
                        return secondOp.stream().anyMatch(item -> firstOp.stream().anyMatch(item2 -> item.equals(item2))) ? "1=1" : "1=0";
                    } else if (arrayOperation instanceof ContainedBy) {
                        // each item of the first array must be in the second array
                        return firstOp.stream().allMatch(item -> secondOp.stream().anyMatch(item2 -> item.equals(item2))) ? "1=1" : "1=0";
                    }
                    throw new IllegalArgumentException("unsupported array operator");
                }
            }

            if (op1hasSelect && op2hasSelect) {
                // property op property
                // TODO

            }

            // property op literal

            int elementCount = secondExpression.split(",").length;

            String propertyName = ((Property) arrayOperation.getOperands().get(notInverse ? 0 : 1)).getName();
            SchemaSql table = getTable(propertyName);
            String column = getColumn(table, propertyName, false);
            List<String> aliases = aliasGenerator.getAliases(table, 1);
            String qualifiedColumn = String.format("%s.%s", aliases.get(aliases.size() - 1), column);
            List<Map<String, List<String>>> x = ImmutableList.of();
            boolean xx = x.stream().map(theme -> theme.get("concept")).flatMap(List::stream).filter(concept -> concept.equals("DLKM")).distinct().count() == 1;

            if (notInverse ? arrayOperation instanceof AContains : arrayOperation instanceof ContainedBy) {
                String arrayQuery = String.format(" IN %1$s GROUP BY %2$s.%3$s HAVING count(distinct %4$s) = %5$s", secondExpression, aliases.get(0), rootSchema
                    .getSortKey().get(), qualifiedColumn, elementCount);
                return String.format(mainExpression, "", arrayQuery);
            } else if (arrayOperation instanceof AEquals) {
                String arrayQuery = String.format(" IS NOT NULL GROUP BY %2$s.%3$s HAVING count(distinct %4$s) = %5$s AND count(case when %4$s not in %1$s then %4$s else null end) = 0",
                                                  secondExpression, aliases.get(0), rootSchema.getSortKey().get(), qualifiedColumn, elementCount);
                return String.format(mainExpression, "", arrayQuery);
            } else if (arrayOperation instanceof AOverlaps) {
                String arrayQuery = String.format(" IN %1$s GROUP BY %2$s.%3$s", secondExpression, aliases.get(0), rootSchema
                    .getSortKey().get());
                return String.format(mainExpression, "", arrayQuery);
            } else if (notInverse ? arrayOperation instanceof ContainedBy : arrayOperation instanceof AContains) {
                String arrayQuery = String.format(" IS NOT NULL GROUP BY %2$s.%3$s HAVING count(case when %4$s not in %1$s then %4$s else null end) = 0",
                                                  secondExpression, aliases.get(0), rootSchema.getSortKey().get(), qualifiedColumn);
                return String.format(mainExpression, "", arrayQuery);
            }
            throw new IllegalArgumentException("unsupported array operator");
        }

        @Override
        public String visit(ArrayLiteral arrayLiteral, List<String> children) {
            if (arrayLiteral.getValue() instanceof String) {
                return (String) arrayLiteral.getValue();
            } else {
                List<String> elements = ((List<Scalar>) arrayLiteral.getValue()).stream()
                        .map(e -> e.accept(this))
                        .map(e -> String.format("%s", e))
                        .collect(Collectors.toList());
                return String.format("(%s)", String.join(",", elements));
            }
        }

        @Override
        public String visit(LogicalOperation logicalOperation, List<String> children) {
            String operator = LOGICAL_OPERATORS.get(logicalOperation.getClass());

            return super.visit(logicalOperation, children);
        }

        @Override
        public String visit(Not not, List<String> children) {
            String operator = LOGICAL_OPERATORS.get(not.getClass());

            String operation = children.get(0);
            if (not.getPredicate()
                                .get()
                                .getInOperator()
                                .isPresent()) {
                // replace last IN with NOT IN
                int pos = operation.lastIndexOf(" IN ");
                int length = operation.length();
                return String.format("%s %s %s", operation.substring(0, pos), operator, operation.substring(pos + 1, length));
            }

            return super.visit(not, children);
        }
    }

    private class CqlToSqlNested extends CqlToSql {

        private final SchemaSql schema;
        private final boolean isUserFilter;

        private CqlToSqlNested(SchemaSql schema, boolean isUserFilter) {
            super(null);
            this.schema = schema;
            this.isUserFilter = isUserFilter;
        }

        @Override
        public String visit(Property property, List<String> children) {
            // strip double quotes from the property name
            String propertyName = property.getName().replaceAll("^\"|\"$", "");
            String column = getColumn(schema, propertyName, !isUserFilter && !property.getName().contains("."));
            List<String> aliases = aliasGenerator.getAliases(schema, isUserFilter ? 1 : 0);
            String qualifiedColumn = String.format("%s.%s", aliases.get(aliases.size() - 1), column);

            //TODO: support nested mapping filters
            if (column.startsWith("_route_")) {
                qualifiedColumn = "A." + column.replace("_route_", "");
            }

            return String.format("%%1$s%1$s%%2$s", qualifiedColumn);
        }
    }

}<|MERGE_RESOLUTION|>--- conflicted
+++ resolved
@@ -176,8 +176,7 @@
         }
 
         protected String getColumn(SchemaSql table,
-<<<<<<< HEAD
-                                   String propertyName) {
+                                   String propertyName, boolean allowColumnFallback) {
             //TODO: support nested mapping filters
             if (Objects.equals(table.getParentPath(), ImmutableList.of("_route_"))
                 && propertyName.equals("node")) {
@@ -187,9 +186,6 @@
                 && propertyName.equals("source")) {
                 return propertyName;
             }
-=======
-            String propertyName, boolean allowColumnFallback) {
->>>>>>> c5a24943
             return table.getProperties()
                         .stream()
                         .filter(getPropertyNameMatcher(propertyName))
