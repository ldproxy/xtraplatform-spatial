/**
 * Copyright 2020 interactive instruments GmbH
 *
 * This Source Code Form is subject to the terms of the Mozilla Public
 * License, v. 2.0. If a copy of the MPL was not distributed with this
 * file, You can obtain one at http://mozilla.org/MPL/2.0/.
 */
package de.ii.xtraplatform.feature.provider.sql.infra.db;

import com.google.common.collect.ImmutableList;
import com.google.common.collect.ImmutableMap;
import de.ii.xtraplatform.feature.provider.sql.app.SimpleFeatureGeometryFromToWkt;
import de.ii.xtraplatform.feature.provider.sql.domain.ConnectionInfoSql;
import de.ii.xtraplatform.features.domain.FeaturePropertyV2;
import de.ii.xtraplatform.features.domain.FeatureTypeV2;
import de.ii.xtraplatform.features.domain.ImmutableFeaturePropertyV2;
import de.ii.xtraplatform.features.domain.ImmutableFeatureTypeV2;
import org.slf4j.Logger;
import org.slf4j.LoggerFactory;
import schemacrawler.schema.Catalog;
import schemacrawler.schema.Column;
import schemacrawler.schema.ColumnDataType;
import schemacrawler.schema.Schema;
import schemacrawler.schema.Table;
import schemacrawler.schemacrawler.RegularExpressionInclusionRule;
import schemacrawler.schemacrawler.SchemaCrawlerException;
import schemacrawler.schemacrawler.SchemaCrawlerOptions;
import schemacrawler.schemacrawler.SchemaCrawlerOptionsBuilder;
import schemacrawler.schemacrawler.SchemaInfoLevelBuilder;
import schemacrawler.tools.databaseconnector.DatabaseConnectionSource;
import schemacrawler.tools.databaseconnector.SingleUseUserCredentials;
import schemacrawler.utility.SchemaCrawlerUtility;

import java.sql.Connection;
import java.sql.ResultSet;
import java.sql.SQLException;
import java.sql.Statement;
import java.util.HashMap;
import java.util.List;
import java.util.Map;
import java.util.Objects;

public class SqlSchemaCrawler {

    private static final Logger LOGGER = LoggerFactory.getLogger(SqlSchemaCrawler.class);
    private final ConnectionInfoSql connectionInfo;
    private final ClassLoader classLoader;
    private Connection connection;

    public SqlSchemaCrawler(ConnectionInfoSql connectionInfo) {
        this.connectionInfo = connectionInfo;
        this.classLoader = Thread.currentThread().getContextClassLoader();
    }

<<<<<<< HEAD
    public List<FeatureTypeV2> parseSchema(String schemaName, FeatureProviderSchemaConsumer schemaConsumer) {
=======
    public SqlSchemaCrawler(ConnectionInfoSql connectionInfo, ClassLoader classLoader) {
        this.connectionInfo = connectionInfo;
        this.classLoader = classLoader;
    }

    public List<FeatureType> parseSchema(String schemaName) {
>>>>>>> 43a3f463

        Catalog catalog;
        try {
            catalog = getCatalog(schemaName);
        } catch (SchemaCrawlerException e) {
            e.printStackTrace();
            throw new IllegalStateException("could not parse schema");
        }
        return getFeatureTypes(catalog);

    }

<<<<<<< HEAD
    private List<FeatureTypeV2> getFeatureTypes(Catalog catalog, Map<String, List<String>> geometry) {
        ImmutableList.Builder<FeatureTypeV2> featureTypes = new ImmutableList.Builder<>();
=======
    private List<FeatureType> getFeatureTypes(Catalog catalog) {
        ImmutableList.Builder<FeatureType> featureTypes = new ImmutableList.Builder<>();
        Map<String, List<String>> geometry = getGeometriesInfo();
>>>>>>> 43a3f463

        for (final Schema schema : catalog.getSchemas()) {

            for (final Table table : catalog.getTables(schema)) {
                ImmutableFeatureTypeV2.Builder featureType = new ImmutableFeatureTypeV2.Builder()
                                                                    .name(table.getName())
                                                                    .path("/" + table.getName().toLowerCase());

                for (final Column column : table.getColumns()) {
                    FeaturePropertyV2.Type featurePropertyType = getFeaturePropertyType(column.getColumnDataType());
                    if (featurePropertyType != FeaturePropertyV2.Type.UNKNOWN) {
                        ImmutableFeaturePropertyV2.Builder featureProperty = new ImmutableFeaturePropertyV2.Builder()
                                .name(column.getName())
                                .path(String.format("/%s/%s", table.getName(), column.getName()))
                                .type(featurePropertyType);
                        if (column.isPartOfPrimaryKey()) {
                            featureProperty.role(FeaturePropertyV2.Role.ID);
                        }
                        if (featurePropertyType == FeaturePropertyV2.Type.GEOMETRY && !Objects.isNull(geometry.get(table.getName()))) {
                            List<String> geometryInfo = geometry.get(table.getName());
                            String geometryType = SimpleFeatureGeometryFromToWkt.fromString(geometryInfo.get(0))
                                    .toSimpleFeatureGeometry()
                                    .toString();
                            String crs = geometryInfo.get(1);
                            featureProperty.additionalInfo(ImmutableMap.of("geometryType", geometryType, "crs", crs));
                        }
                        featureType.putProperties(column.getName(), featureProperty.build());
                    }
                }

                featureTypes.add(featureType.build());
            }
        }
        return featureTypes.build();
    }

    private FeaturePropertyV2.Type getFeaturePropertyType(ColumnDataType columnDataType) {

        if ("geometry".equals(columnDataType.getName())) {
            return FeaturePropertyV2.Type.GEOMETRY;
        }

        switch (columnDataType.getJavaSqlType().getJavaSqlTypeGroup()) {
            case bit:
                return FeaturePropertyV2.Type.BOOLEAN;
            case character:
                return FeaturePropertyV2.Type.STRING;
            case integer:
                return FeaturePropertyV2.Type.INTEGER;
            case real:
                return FeaturePropertyV2.Type.FLOAT;
            case temporal:
                return FeaturePropertyV2.Type.DATETIME;
            default:
                return FeaturePropertyV2.Type.UNKNOWN;
        }

    }

    private Catalog getCatalog(String schemaNames) throws SchemaCrawlerException {
        final SchemaCrawlerOptionsBuilder optionsBuilder = SchemaCrawlerOptionsBuilder.builder()
                                                                                      .withSchemaInfoLevel(SchemaInfoLevelBuilder.maximum())
                                                                                      .includeSchemas(new RegularExpressionInclusionRule(schemaNames));

        final SchemaCrawlerOptions options = optionsBuilder.toOptions();

        // Get the schema definition
        Catalog catalog = SchemaCrawlerUtility.getCatalog(getConnection(), options);

        return catalog;
    }

    private Map<String, List<String>> getGeometriesInfo() {
        Map<String, List<String>> geometry = new HashMap<>();
        Connection con = getConnection();
        Statement stmt;
        String query = "SELECT * FROM public.geometry_columns;";
        try {
            stmt = con.createStatement();
            ResultSet rs = stmt.executeQuery(query);
            while (rs.next()) {
                geometry.put(rs.getString("f_table_name"), ImmutableList.of(rs.getString("type"), rs.getString("srid")));
            }
        } catch (SQLException e) {
            LOGGER.debug("SQL QUERY EXCEPTION", e);
        }
        return geometry;
    }


    private Connection getConnection() {
        try {
            if (Objects.isNull(connection) || connection.isClosed()) {
                Thread.currentThread().setContextClassLoader(classLoader);
                //LOGGER.debug("CLASSL {}", classLoader);
                final String connectionUrl = String.format("jdbc:postgresql://%1$s/%2$s", connectionInfo.getHost(), connectionInfo.getDatabase());
                final DatabaseConnectionSource dataSource = new DatabaseConnectionSource(connectionUrl);
                dataSource.setUserCredentials(new SingleUseUserCredentials(connectionInfo.getUser(), connectionInfo.getPassword()));
                connection = dataSource.get();
            }
        } catch (SQLException e) {
            LOGGER.debug("SQL CONNECTION ERROR", e);
        }
        return connection;
    }
}<|MERGE_RESOLUTION|>--- conflicted
+++ resolved
@@ -9,6 +9,7 @@
 
 import com.google.common.collect.ImmutableList;
 import com.google.common.collect.ImmutableMap;
+import de.ii.xtraplatform.feature.provider.api.FeatureProviderSchemaConsumer;
 import de.ii.xtraplatform.feature.provider.sql.app.SimpleFeatureGeometryFromToWkt;
 import de.ii.xtraplatform.feature.provider.sql.domain.ConnectionInfoSql;
 import de.ii.xtraplatform.features.domain.FeaturePropertyV2;
@@ -52,16 +53,12 @@
         this.classLoader = Thread.currentThread().getContextClassLoader();
     }
 
-<<<<<<< HEAD
-    public List<FeatureTypeV2> parseSchema(String schemaName, FeatureProviderSchemaConsumer schemaConsumer) {
-=======
     public SqlSchemaCrawler(ConnectionInfoSql connectionInfo, ClassLoader classLoader) {
         this.connectionInfo = connectionInfo;
         this.classLoader = classLoader;
     }
 
-    public List<FeatureType> parseSchema(String schemaName) {
->>>>>>> 43a3f463
+    public List<FeatureTypeV2> parseSchema(String schemaName, FeatureProviderSchemaConsumer schemaConsumer) {
 
         Catalog catalog;
         try {
@@ -70,18 +67,14 @@
             e.printStackTrace();
             throw new IllegalStateException("could not parse schema");
         }
-        return getFeatureTypes(catalog);
+        Map<String, List<String>> geometry = getGeometry();
+
+        return getFeatureTypes(catalog, geometry);
 
     }
 
-<<<<<<< HEAD
     private List<FeatureTypeV2> getFeatureTypes(Catalog catalog, Map<String, List<String>> geometry) {
         ImmutableList.Builder<FeatureTypeV2> featureTypes = new ImmutableList.Builder<>();
-=======
-    private List<FeatureType> getFeatureTypes(Catalog catalog) {
-        ImmutableList.Builder<FeatureType> featureTypes = new ImmutableList.Builder<>();
-        Map<String, List<String>> geometry = getGeometriesInfo();
->>>>>>> 43a3f463
 
         for (final Schema schema : catalog.getSchemas()) {
 
@@ -154,7 +147,7 @@
         return catalog;
     }
 
-    private Map<String, List<String>> getGeometriesInfo() {
+    private Map<String, List<String>> getGeometry() {
         Map<String, List<String>> geometry = new HashMap<>();
         Connection con = getConnection();
         Statement stmt;
