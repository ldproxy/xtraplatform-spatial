--- conflicted
+++ resolved
@@ -261,22 +261,15 @@
     validateQuery(query);
 
     return new FeatureStreamImpl(
-        query, getData(), crsTransformerFactory, getCodelists(), this::runQuery, true);
-  }
-
-<<<<<<< HEAD
+        query, getData(), crsTransformerFactory, getCodelists(), this::runQuery, !query.hitsOnly());
+  }
+
   // TODO: more tests
   protected final void validateQuery(Query query) {
     if (query instanceof FeatureQuery) {
       if (!getSourceSchemas().containsKey(((FeatureQuery) query).getType())) {
         throw new IllegalArgumentException("No features available for type");
       }
-=======
-    public FeatureStreamImpl(FeatureQuery query, boolean doTransform) {
-      this.query = query;
-      // skip property transformations, if no features are returned
-      this.doTransform = doTransform && !query.hitsOnly();
->>>>>>> a261a072
     }
     if (query instanceof MultiFeatureQuery) {
       for (TypeQuery typeQuery : ((MultiFeatureQuery) query).getQueries()) {
@@ -300,7 +293,7 @@
         query instanceof MultiFeatureQuery
             ? ((MultiFeatureQuery) query).getQueries().get(0)
             : (FeatureQuery) query;
-    V options = getQueryEncoder().getOptions(typeQuery);
+    V options = getQueryEncoder().getOptions(typeQuery, query);
     Reactive.Source<T> source = getConnector().getSourceStream(transformedQuery, options);
 
     FeatureTokenDecoder<
