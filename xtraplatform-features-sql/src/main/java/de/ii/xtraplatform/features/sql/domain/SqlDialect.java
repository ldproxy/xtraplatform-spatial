--- conflicted
+++ resolved
@@ -39,11 +39,9 @@
 
   String applyToInstantMax();
 
-<<<<<<< HEAD
   String applyToDiameter(String geomExpression, boolean is3d);
-=======
+
   String castToBigInt(int value);
->>>>>>> 562ee9aa
 
   Optional<BoundingBox> parseExtent(String extent, EpsgCrs crs);
 
