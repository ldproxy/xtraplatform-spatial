--- conflicted
+++ resolved
@@ -349,13 +349,16 @@
   @JsonIgnore
   @Value.Derived
   @Value.Auxiliary
-<<<<<<< HEAD
   default Optional<T> getEmbeddedPrimaryGeometry() {
     return getAllNestedProperties().stream()
         .filter(SchemaBase::isEmbeddedPrimaryGeometry)
         .findFirst()
         .or(() -> getProperties().stream().filter(SchemaBase::isSpatial).findFirst());
-=======
+  }
+
+  @JsonIgnore
+  @Value.Derived
+  @Value.Auxiliary
   default List<T> getPrimaryGeometries() {
     if (!getSourcePaths().isEmpty()) {
       return getSourcePaths().stream()
@@ -433,7 +436,6 @@
       default:
         return Optional.empty();
     }
->>>>>>> 5114587e
   }
 
   @JsonIgnore
@@ -585,7 +587,6 @@
   @JsonIgnore
   @Value.Derived
   @Value.Auxiliary
-<<<<<<< HEAD
   default Optional<T> getEmbeddedSecondaryGeometry() {
     return getAllNestedProperties().stream()
         .filter(SchemaBase::isEmbeddedSecondaryGeometry)
@@ -598,7 +599,11 @@
   default boolean hasEmbeddedFeature() {
     return getAllNestedProperties().stream()
         .anyMatch(s -> s.getRole().filter(r -> r == Role.EMBEDDED_FEATURE).isPresent());
-=======
+  }
+
+  @JsonIgnore
+  @Value.Derived
+  @Value.Auxiliary
   default List<T> getSecondaryGeometries() {
     if (!getSourcePaths().isEmpty()) {
       return getSourcePaths().stream()
@@ -616,7 +621,6 @@
     }
 
     return getPrimaryGeometry().stream().collect(Collectors.toList());
->>>>>>> 5114587e
   }
 
   @JsonIgnore
