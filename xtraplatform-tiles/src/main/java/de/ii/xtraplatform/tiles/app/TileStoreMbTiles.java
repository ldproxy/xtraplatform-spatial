/*
 * Copyright 2022 interactive instruments GmbH
 *
 * This Source Code Form is subject to the terms of the Mozilla Public
 * License, v. 2.0. If a copy of the MPL was not distributed with this
 * file, You can obtain one at http://mozilla.org/MPL/2.0/.
 */
package de.ii.xtraplatform.tiles.app;

import static de.ii.xtraplatform.base.domain.util.LambdaWithException.consumerMayThrow;

import de.ii.xtraplatform.base.domain.LogContext;
import de.ii.xtraplatform.features.domain.SchemaBase.Type;
import de.ii.xtraplatform.geometries.domain.SimpleFeatureGeometry;
import de.ii.xtraplatform.store.domain.BlobStore;
import de.ii.xtraplatform.tiles.domain.ImmutableMbtilesMetadata;
import de.ii.xtraplatform.tiles.domain.ImmutableVectorLayer;
import de.ii.xtraplatform.tiles.domain.MbtilesMetadata;
import de.ii.xtraplatform.tiles.domain.MbtilesTileset;
import de.ii.xtraplatform.tiles.domain.TileGenerationSchema;
import de.ii.xtraplatform.tiles.domain.TileMatrixSetBase;
import de.ii.xtraplatform.tiles.domain.TileMatrixSetLimits;
import de.ii.xtraplatform.tiles.domain.TileQuery;
import de.ii.xtraplatform.tiles.domain.TileResult;
import de.ii.xtraplatform.tiles.domain.TileStore;
import de.ii.xtraplatform.tiles.domain.TileStoreReadOnly;
import de.ii.xtraplatform.tiles.domain.VectorLayer;
import java.io.IOException;
import java.io.InputStream;
import java.nio.file.FileAlreadyExistsException;
import java.nio.file.Path;
import java.sql.SQLException;
import java.util.AbstractMap.SimpleImmutableEntry;
import java.util.List;
import java.util.Map;
import java.util.Map.Entry;
import java.util.Optional;
import java.util.concurrent.ConcurrentHashMap;
import java.util.stream.Collectors;
import java.util.stream.Stream;
import org.slf4j.Logger;
import org.slf4j.LoggerFactory;

public class TileStoreMbTiles implements TileStore {

  private static final Logger LOGGER = LoggerFactory.getLogger(TileStoreMbTiles.class);
  private static final String MBTILES_SUFFIX = ".mbtiles";

  static TileStoreReadOnly readOnly(Map<String, Path> tileSetSources) {
    Map<String, MbtilesTileset> tileSets =
        tileSetSources.entrySet().stream()
            .map(
                entry ->
                    new SimpleImmutableEntry<>(
                        entry.getKey(), new MbtilesTileset(entry.getValue())))
            .collect(Collectors.toMap(Map.Entry::getKey, Map.Entry::getValue));

    return new TileStoreMbTiles("", null, tileSets, Map.of());
  }

  static TileStore readWrite(
      BlobStore rootStore,
      String providerId,
      Map<String, Map<String, TileGenerationSchema>> tileSchemas) {

    Map<String, MbtilesTileset> tileSets = new ConcurrentHashMap<>();

    try (Stream<Path> files =
        rootStore.walk(
            Path.of(""),
            2,
            (p, a) -> a.isValue() && p.getFileName().toString().endsWith(MBTILES_SUFFIX))) {
      files
          .filter(path -> path.getNameCount() == 2)
          .forEach(
              consumerMayThrow(
                  path -> {
                    String layer = path.getName(0).toString();
                    String tms = path.getName(1).toString().replace(MBTILES_SUFFIX, "");
                    tileSets.put(
                        key(layer, tms),
                        createTileSet(
                            rootStore,
                            providerId,
                            layer,
                            tms,
                            getVectorLayers(tileSchemas, layer)));
                  }));
    } catch (IOException e) {
      LogContext.errorAsWarn(LOGGER, e, "Error when loading tile caches");
    } catch (RuntimeException e) {
      if (e.getCause() instanceof IOException) {
        LogContext.errorAsWarn(LOGGER, e.getCause(), "Error when loading tile caches");
      }
      throw e;
    }
    return new TileStoreMbTiles(providerId, rootStore, tileSets, tileSchemas);
  }

  private final String providerId;
  private final BlobStore rootStore;
  private final Map<String, Map<String, TileGenerationSchema>> tileSchemas;
  private final Map<String, MbtilesTileset> tileSets;

  private TileStoreMbTiles(
      String providerId,
      BlobStore rootStore,
      Map<String, MbtilesTileset> tileSets,
      Map<String, Map<String, TileGenerationSchema>> tileSchemas) {
    this.providerId = providerId;
    this.rootStore = rootStore;
    this.tileSchemas = tileSchemas;
    this.tileSets = tileSets;
  }

  @Override
  public boolean has(TileQuery tile) {
    try {
      return tileSets.containsKey(key(tile)) && tileSets.get(key(tile)).tileExists(tile);
    } catch (SQLException | IOException e) {
      if (LOGGER.isWarnEnabled()) {
        LOGGER.warn(
            "Failed to check existence of tile {}/{}/{}/{} for layer '{}'. Reason: {}",
            tile.getTileMatrixSet().getId(),
            tile.getLevel(),
            tile.getRow(),
            tile.getCol(),
            tile.getTileset(),
            e.getMessage());
        if (LOGGER.isDebugEnabled(LogContext.MARKER.STACKTRACE)) {
          LOGGER.debug(LogContext.MARKER.STACKTRACE, "Stacktrace: ", e);
        }
      }
    }
    return false;
  }

  @Override
  public TileResult get(TileQuery tile) throws IOException {
    if (!tileSets.containsKey(key(tile))) {
      return TileResult.notFound();
    }

    try {
      Optional<InputStream> content = tileSets.get(key(tile)).getTile(tile);

      if (content.isEmpty()) {
        return TileResult.notFound();
      }

      return TileResult.found(content.get().readAllBytes());
    } catch (SQLException e) {
      return TileResult.error(e.getMessage());
    }
  }

  @Override
  public Optional<Boolean> isEmpty(TileQuery tile) throws IOException {
    try {
      if (tileSets.containsKey(key(tile))) {
        return tileSets.get(key(tile)).tileIsEmpty(tile);
      }
    } catch (SQLException e) {
      if (LOGGER.isWarnEnabled()) {
        LOGGER.warn(
            "Failed to retrieve tile {}/{}/{}/{} for layer '{}'. Reason: {}",
            tile.getTileMatrixSet().getId(),
            tile.getLevel(),
            tile.getRow(),
            tile.getCol(),
            tile.getTileset(),
            e.getMessage());
        if (LOGGER.isDebugEnabled(LogContext.MARKER.STACKTRACE)) {
          LOGGER.debug(LogContext.MARKER.STACKTRACE, "Stacktrace: ", e);
        }
      }
    }
    return Optional.empty();
  }

  @Override
  public boolean isEmpty() throws IOException {
    return tileSets.isEmpty()
        || tileSets.values().stream()
            .allMatch(
                mbtilesTileset -> {
                  try {
                    return !mbtilesTileset.hasAnyTiles();
                  } catch (SQLException | IOException e) {
                    return false;
                  }
                });
  }

  @Override
  public void put(TileQuery tile, InputStream content) throws IOException {
    try {
      synchronized (tileSets) {
        if (!tileSets.containsKey(key(tile))) {
          tileSets.put(
              key(tile),
              createTileSet(
                  rootStore,
                  providerId,
                  tile.getTileset(),
                  tile.getTileMatrixSet().getId(),
                  getVectorLayers(tileSchemas, tile.getTileset())));
        }
      }
      tileSets.get(key(tile)).writeTile(tile, content.readAllBytes());

    } catch (SQLException e) {
      if (LOGGER.isWarnEnabled()) {
        LOGGER.warn(
            "Failed to write tile {}/{}/{}/{} for layer '{}'. Reason: {}",
            tile.getTileMatrixSet().getId(),
            tile.getLevel(),
            tile.getRow(),
            tile.getCol(),
            tile.getTileset(),
            e.getMessage());
        if (LOGGER.isDebugEnabled(LogContext.MARKER.STACKTRACE)) {
          LOGGER.debug(LogContext.MARKER.STACKTRACE, "Stacktrace: ", e);
        }
      }
    }
  }

  @Override
  public void delete(TileQuery tile) throws IOException {
    try {
      if (tileSets.containsKey(key(tile))) {
        tileSets.get(key(tile)).deleteTile(tile);
      }
    } catch (SQLException e) {
      if (LOGGER.isWarnEnabled()) {
        LOGGER.warn(
            "Failed to delete tile {}/{}/{}/{} for layer '{}'. Reason: {}",
            tile.getTileMatrixSet().getId(),
            tile.getLevel(),
            tile.getRow(),
            tile.getCol(),
            tile.getTileset(),
            e.getMessage());
        if (LOGGER.isDebugEnabled(LogContext.MARKER.STACKTRACE)) {
          LOGGER.debug(LogContext.MARKER.STACKTRACE, "Stacktrace: ", e);
        }
      }
    }
  }

  @Override
  public void delete(
      String layer, TileMatrixSetBase tileMatrixSet, TileMatrixSetLimits limits, boolean inverse)
      throws IOException {
    try {
      if (tileSets.containsKey(key(layer, tileMatrixSet))) {
        tileSets.get(key(layer, tileMatrixSet)).deleteTiles(tileMatrixSet, limits);
      }
    } catch (SQLException e) {
      if (LOGGER.isWarnEnabled()) {
        LOGGER.warn(
            "Failed to delete tiles {}/{}/{}-{}/{}-{} for layer '{}'. Reason: {}",
            tileMatrixSet,
            limits.getTileMatrix(),
            limits.getMinTileRow(),
            limits.getMaxTileRow(),
            limits.getMinTileCol(),
            limits.getMaxTileCol(),
            layer,
            e.getMessage());
        if (LOGGER.isDebugEnabled(LogContext.MARKER.STACKTRACE)) {
          LOGGER.debug(LogContext.MARKER.STACKTRACE, "Stacktrace: ", e);
        }
      }
    }
  }

  @Override
  public void walk(Walker walker) {
    tileSets.forEach(
        (key, mbtiles) -> {
          String[] fromKey = fromKey(key);
          try {
            mbtiles.walk(
                (level, row, col) -> {
                  walker.walk(fromKey[0], fromKey[1], level, row, col);
                });
          } catch (SQLException | IOException e) {
            // ignore
          }
        });
  }

  @Override
  public boolean has(String layer, String tms, int level, int row, int col) throws IOException {
    try {
      return tileSets.containsKey(key(layer, tms))
          && tileSets.get(key(layer, tms)).tileExists(level, row, col);
    } catch (SQLException | IOException e) {
      // ignore
    }
    return false;
  }

  @Override
  public void delete(String layer, String tms, int level, int row, int col) throws IOException {
    try {
      if (tileSets.containsKey(key(layer, tms)))
        tileSets.get(key(layer, tms)).deleteTile(level, row, col, false);
    } catch (SQLException | IOException e) {
      // ignore
    }
  }

  private static List<VectorLayer> getVectorLayers(
      Map<String, Map<String, TileGenerationSchema>> tileSchemas, String layer) {
    return tileSchemas.get(layer).entrySet().stream()
        .map(entry -> getVectorLayer(entry.getKey(), entry.getValue()))
        .collect(Collectors.toList());
  }

  // TODO: fields, minzoom, maxzoom
  private static VectorLayer getVectorLayer(
      String subLayer, TileGenerationSchema generationSchema) {
<<<<<<< HEAD
    return ImmutableVectorLayer.builder()
        .id(subLayer)
        .fields(
            generationSchema.getProperties().entrySet().stream()
                .collect(
                    Collectors.toUnmodifiableMap(
                        Entry::getKey,
                        entry -> VectorLayer.getTypeAsString(entry.getValue().getType()))))
        .geometryType(
            VectorLayer.getGeometryTypeAsString(
                generationSchema.getGeometryType().orElse(SimpleFeatureGeometry.ANY)))
        .build();
=======

    ImmutableVectorLayer.Builder builder =
        ImmutableVectorLayer.builder()
            .id(subLayer)
            .fields(
                generationSchema.getProperties().entrySet().stream()
                    .collect(
                        Collectors.toUnmodifiableMap(
                            Entry::getKey,
                            entry -> {
                              Type type = entry.getValue().getType();
                              switch (type) {
                                case INTEGER:
                                  return "Integer";
                                case FLOAT:
                                  return "Number";
                                case BOOLEAN:
                                  return "Boolean";
                                default:
                                  return "String";
                              }
                            })));

    switch (generationSchema.getGeometryType().orElse(SimpleFeatureGeometry.ANY)) {
      case POINT:
      case MULTI_POINT:
        builder.geometryType("points");
        break;
      case LINE_STRING:
      case MULTI_LINE_STRING:
        builder.geometryType("lines");
        break;
      case POLYGON:
      case MULTI_POLYGON:
        builder.geometryType("polygons");
        break;
      case GEOMETRY_COLLECTION:
      case ANY:
      case NONE:
      default:
        builder.geometryType("unknown");
        break;
    }

    return builder.build();
>>>>>>> 2ce92977
  }

  // TODO: minzoom, maxzoom, bounds, center
  private static MbtilesTileset createTileSet(
      BlobStore rootStore,
      String name,
      String layer,
      String tileMatrixSet,
      List<VectorLayer> vectorLayers)
      throws IOException {
    Path relPath = Path.of(layer).resolve(tileMatrixSet + MBTILES_SUFFIX);
    Optional<Path> filePath = rootStore.asLocalPath(relPath, true);

    if (filePath.isEmpty()) {
      throw new IllegalStateException(
          "Could not create MBTiles file. Make sure you have a writable localizable source defined in cfg.yml.");
    }

    if (rootStore.has(relPath)) {
      return new MbtilesTileset(filePath.get());
    }

    MbtilesMetadata md =
        ImmutableMbtilesMetadata.builder()
            .name(name)
            .format(MbtilesMetadata.MbtilesFormat.pbf)
            .vectorLayers(vectorLayers)
            .build();
    try {
      return new MbtilesTileset(filePath.get(), md);
    } catch (FileAlreadyExistsException e) {
      throw new IllegalStateException(
          "A MBTiles file already exists. It must have been created by a parallel thread, which should not occur. MBTiles file creation must be synchronized.");
    }
  }

  private static String key(TileQuery tile) {
    return key(tile.getTileset(), tile.getTileMatrixSet());
  }

  private static String key(String layer, TileMatrixSetBase tileMatrixSet) {
    return key(layer, tileMatrixSet.getId());
  }

  private static String key(String layer, String tileMatrixSet) {
    return String.join("/", layer, tileMatrixSet);
  }

  private static String[] fromKey(String key) {
    return key.split("/");
  }
}<|MERGE_RESOLUTION|>--- conflicted
+++ resolved
@@ -323,7 +323,6 @@
   // TODO: fields, minzoom, maxzoom
   private static VectorLayer getVectorLayer(
       String subLayer, TileGenerationSchema generationSchema) {
-<<<<<<< HEAD
     return ImmutableVectorLayer.builder()
         .id(subLayer)
         .fields(
@@ -336,53 +335,6 @@
             VectorLayer.getGeometryTypeAsString(
                 generationSchema.getGeometryType().orElse(SimpleFeatureGeometry.ANY)))
         .build();
-=======
-
-    ImmutableVectorLayer.Builder builder =
-        ImmutableVectorLayer.builder()
-            .id(subLayer)
-            .fields(
-                generationSchema.getProperties().entrySet().stream()
-                    .collect(
-                        Collectors.toUnmodifiableMap(
-                            Entry::getKey,
-                            entry -> {
-                              Type type = entry.getValue().getType();
-                              switch (type) {
-                                case INTEGER:
-                                  return "Integer";
-                                case FLOAT:
-                                  return "Number";
-                                case BOOLEAN:
-                                  return "Boolean";
-                                default:
-                                  return "String";
-                              }
-                            })));
-
-    switch (generationSchema.getGeometryType().orElse(SimpleFeatureGeometry.ANY)) {
-      case POINT:
-      case MULTI_POINT:
-        builder.geometryType("points");
-        break;
-      case LINE_STRING:
-      case MULTI_LINE_STRING:
-        builder.geometryType("lines");
-        break;
-      case POLYGON:
-      case MULTI_POLYGON:
-        builder.geometryType("polygons");
-        break;
-      case GEOMETRY_COLLECTION:
-      case ANY:
-      case NONE:
-      default:
-        builder.geometryType("unknown");
-        break;
-    }
-
-    return builder.build();
->>>>>>> 2ce92977
   }
 
   // TODO: minzoom, maxzoom, bounds, center
