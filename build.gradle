--- conflicted
+++ resolved
@@ -1,40 +1,36 @@
-plugins {
-    id 'de.interactive_instruments.xtraplatform-layer' version '4.3.8'
-<<<<<<< HEAD
-    id 'com.github.hierynomus.license-report' version '0.16.1' apply false
-=======
-    id "com.diffplug.spotless" version "6.7.2" apply false
->>>>>>> 0cbd9af1
-}
-
-allprojects {
-    group = 'de.interactive_instruments'
-}
-
-version = '6.1.0' + versionSuffix
-
-dependencies {
-    layers group: 'de.interactive_instruments', name: 'xtraplatform-core', version: '5.1.0-SNAPSHOT'
-    layers group: 'de.interactive_instruments', name: 'xtraplatform-native', version: '2.1.0-SNAPSHOT'
-
-    modules subprojects
-}
-
-
-subprojects {
-    repositories {
-        mavenCentral()
-        maven {
-            url "https://repo.osgeo.org/repository/release"
-        }
-        maven {
-            url "https://maven.ecc.no/releases"
-        }
-    }
-    tasks.withType(GenerateModuleMetadata).configureEach {
-        suppressedValidationErrors.add('enforced-platform')
-    }
-}
-
-apply from: 'formatting.gradle'
-
+plugins {
+    id 'de.interactive_instruments.xtraplatform-layer' version '4.3.8'
+    id "com.diffplug.spotless" version "6.7.2" apply false
+}
+
+allprojects {
+    group = 'de.interactive_instruments'
+}
+
+version = '6.1.0' + versionSuffix
+
+dependencies {
+    layers group: 'de.interactive_instruments', name: 'xtraplatform-core', version: '5.1.0-SNAPSHOT'
+    layers group: 'de.interactive_instruments', name: 'xtraplatform-native', version: '2.1.0-SNAPSHOT'
+
+    modules subprojects
+}
+
+
+subprojects {
+    repositories {
+        mavenCentral()
+        maven {
+            url "https://repo.osgeo.org/repository/release"
+        }
+        maven {
+            url "https://maven.ecc.no/releases"
+        }
+    }
+    tasks.withType(GenerateModuleMetadata).configureEach {
+        suppressedValidationErrors.add('enforced-platform')
+    }
+}
+
+apply from: 'formatting.gradle'
+