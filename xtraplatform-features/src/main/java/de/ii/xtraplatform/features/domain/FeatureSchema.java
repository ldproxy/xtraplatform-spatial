--- conflicted
+++ resolved
@@ -776,118 +776,6 @@
   }
 
   @Value.Check
-<<<<<<< HEAD
-  default FeatureSchema primaryGeometry() {
-    if (isFeature()
-        && getPrimaryGeometry().isPresent()
-        && getPrimaryGeometry().filter(FeatureSchema::isPrimaryGeometry).isEmpty()) {
-      FeatureSchema primaryGeometry = getPrimaryGeometry().get();
-      ImmutableFeatureSchema.Builder builder =
-          new ImmutableFeatureSchema.Builder().from(this).propertyMap(new HashMap<>());
-
-      getPropertyMap()
-          .forEach(
-              (name, property) -> {
-                if (property.isSpatial()
-                    && Objects.equals(property.getName(), primaryGeometry.getName())) {
-                  builder.putPropertyMap(
-                      name,
-                      new ImmutableFeatureSchema.Builder()
-                          .from(property)
-                          .role(Role.PRIMARY_GEOMETRY)
-                          .build());
-                } else {
-                  builder.putPropertyMap(name, property);
-                }
-              });
-
-      return builder.build();
-    }
-
-    return this;
-  }
-
-  @Value.Check
-  default FeatureSchema primaryInstant() {
-    if (isFeature()
-        && getPrimaryInstant().isPresent()
-        && getPrimaryInstant().filter(FeatureSchema::isPrimaryInstant).isEmpty()) {
-      FeatureSchema primaryInstant = getPrimaryInstant().get();
-      ImmutableFeatureSchema.Builder builder =
-          new ImmutableFeatureSchema.Builder().from(this).propertyMap(new HashMap<>());
-
-      getPropertyMap()
-          .forEach(
-              (name, property) -> {
-                if (property.isTemporal()
-                    && Objects.equals(property.getName(), primaryInstant.getName())) {
-                  builder.putPropertyMap(
-                      name,
-                      new ImmutableFeatureSchema.Builder()
-                          .from(property)
-                          .role(Role.PRIMARY_INSTANT)
-                          .build());
-                } else {
-                  builder.putPropertyMap(name, property);
-                }
-              });
-
-      return builder.build();
-    }
-
-    return this;
-  }
-
-  @Value.Check
-  default FeatureSchema primaryInterval() {
-    if (isFeature()
-        && getPrimaryInterval().isPresent()
-        && getPrimaryInterval()
-            .filter(
-                interval ->
-                    (Objects.isNull(interval.first()) || interval.first().isPrimaryIntervalStart())
-                        && (Objects.isNull(interval.second())
-                            || interval.second().isPrimaryIntervalEnd()))
-            .isEmpty()) {
-      Tuple<FeatureSchema, FeatureSchema> primaryInterval = getPrimaryInterval().get();
-      ImmutableFeatureSchema.Builder builder =
-          new ImmutableFeatureSchema.Builder().from(this).propertyMap(new HashMap<>());
-
-      getPropertyMap()
-          .forEach(
-              (name, property) -> {
-                if (property.isTemporal()
-                    && Objects.nonNull(primaryInterval.first())
-                    && Objects.equals(property.getName(), primaryInterval.first().getName())) {
-                  builder.putPropertyMap(
-                      name,
-                      new ImmutableFeatureSchema.Builder()
-                          .from(property)
-                          .role(Role.PRIMARY_INTERVAL_START)
-                          .build());
-                } else if (property.isTemporal()
-                    && Objects.nonNull(primaryInterval.second())
-                    && Objects.equals(property.getName(), primaryInterval.second().getName())) {
-                  builder.putPropertyMap(
-                      name,
-                      new ImmutableFeatureSchema.Builder()
-                          .from(property)
-                          .role(Role.PRIMARY_INTERVAL_END)
-                          .build());
-                } else {
-                  builder.putPropertyMap(name, property);
-                }
-              });
-
-      return builder.build();
-    }
-
-    return this;
-  }
-
-  @Value.Check
-=======
->>>>>>> 1f04aa40
   default void disallowFlattening() {
     Preconditions.checkState(
         getTransformations().isEmpty()
