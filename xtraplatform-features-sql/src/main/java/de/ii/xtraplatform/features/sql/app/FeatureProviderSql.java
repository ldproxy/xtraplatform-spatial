--- conflicted
+++ resolved
@@ -469,22 +469,6 @@
     if (query instanceof FeatureQuery) {
       FeatureQuery featureQuery = (FeatureQuery) query;
 
-<<<<<<< HEAD
-=======
-      WithScope withScope =
-          featureQuery.getSchemaScope() == SchemaBase.Scope.RETURNABLE
-              ? WITH_SCOPE_QUERIES
-              : WITH_SCOPE_MUTATIONS;
-
-      Map<String, SchemaMapping> mappings =
-          ImmutableMap.of(
-              featureQuery.getType(),
-              new ImmutableSchemaMapping.Builder()
-                  .targetSchema(getData().getTypes().get(featureQuery.getType()).accept(withScope))
-                  .sourcePathTransformer(this::applySourcePathDefaults)
-                  .build());
-
->>>>>>> 0065abd5
       List<SchemaSql> schemas =
           featureQuery.getSchemaScope() == SchemaBase.Scope.RETURNABLE
               ? tableSchemas.get(featureQuery.getType())
