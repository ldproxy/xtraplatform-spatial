/*
 * Copyright 2022 interactive instruments GmbH
 *
 * This Source Code Form is subject to the terms of the Mozilla Public
 * License, v. 2.0. If a copy of the MPL was not distributed with this
 * file, You can obtain one at http://mozilla.org/MPL/2.0/.
 */
package de.ii.xtraplatform.features.domain;

import com.fasterxml.jackson.annotation.JsonIgnore;
import com.google.common.collect.ImmutableList;
import com.google.common.collect.ImmutableSet;
import de.ii.xtraplatform.geometries.domain.SimpleFeatureGeometry;
import java.util.List;
import java.util.Optional;
import java.util.Set;
import java.util.stream.Collectors;
import java.util.stream.Stream;
import org.immutables.value.Value;

public interface SchemaBase<T extends SchemaBase<T>> {

  /**
   * @langEn `ID` has to be set for the property that should be used as the unique feature id. As a
   *     rule that should be the first property ion the `properties` object. Property names cannot
   *     contain spaces (" ") or slashes ("/"). Set `TYPE` for a property that specifies the type
   *     name of the object.
   * @langDe Kennzeichnet besondere Bedeutungen der Eigenschaft.
   *     <ul>
   *       <li><code>ID</code> ist bei der Eigenschaft eines Objekts anzugeben, die für die <code>
   *           featureId</code> in der API zu verwenden ist. Diese Eigenschaft ist typischerweise
   *           die erste Eigenschaft im <code>properties</code>-Objekt. Erlaubte Zeichen in diesen
   *           Eigenschaften sind alle Zeichen bis auf das Leerzeichen (" ") und der Querstrich
   *           ("/").
   *       <li><code>TYPE</code> ist optional bei der Eigenschaft eines Objekts anzugeben, die den
   *           Namen einer Unterobjektart enthält.
   *       <li>Hat eine Objektart mehrere Geometrieeigenschaften, dann ist <code>PRIMARY_GEOMETRY
   *           </code> bei der Eigenschaft anzugeben, die für <code>bbox</code>-Abfragen verwendet
   *           werden soll und die z.B. in GeoJSON in <code>geometry</code> kodiert werden soll. Bei
   *           JSON-FG wird in <code>place</code> die <code>SECONDARY_GEOMETRY</code> kodiert,
   *           sofern die Rolle gesetzt ist, ansonsten auch die <code>PRIMARY_GEOMETRY</code>.
   *       <li>Hat eine Objektart mehrere zeitliche Eigenschaften, dann sollte <code>PRIMARY_INSTANT
   *           </code> bei der Eigenschaft angegeben werden, die für <code>datetime</code>-Abfragen
   *           verwendet werden soll, sofern ein Zeitpunkt die zeitliche Ausdehnung der Features
   *           beschreibt.
   *       <li>Ist die zeitliche Ausdehnung hingegen ein Zeitintervall, dann sind <code>
   *           PRIMARY_INTERVAL_START</code> und <code>PRIMARY_INTERVAL_END</code> bei den
   *           jeweiligen zeitlichen Eigenschaften anzugeben.
   *     </ul>
   *
   * @default `null`
   */
  enum Role {
    ID,
    TYPE,
    PRIMARY_GEOMETRY,
    PRIMARY_INSTANT,
    PRIMARY_INTERVAL_START,
    PRIMARY_INTERVAL_END,
    SECONDARY_GEOMETRY
  }

  enum Type {
    INTEGER,
    FLOAT,
    STRING,
    BOOLEAN,
    DATETIME,
    DATE,
    GEOMETRY,
    OBJECT,
    VALUE_ARRAY,
    OBJECT_ARRAY,
    UNKNOWN
  }

  String getName();

  Type getType();

  Optional<Role> getRole();

  Optional<Type> getValueType();

  Optional<SimpleFeatureGeometry> getGeometryType();

  List<String> getPath();

  List<String> getParentPath();

  Optional<String> getSourcePath();

  List<String> getSourcePaths();

  @JsonIgnore
  @Value.Derived
  @Value.Auxiliary
  default List<String> getEffectiveSourcePaths() {
    return getSourcePath()
        .map(element -> (List<String>) ImmutableList.of(element))
        .orElse(getSourcePaths());
  }

  Optional<SchemaConstraints> getConstraints();

  Optional<Boolean> getForcePolygonCCW();

  @JsonIgnore
  @Value.Derived
  @Value.Auxiliary
  default boolean isForcePolygonCCW() {
    return getForcePolygonCCW().filter(force -> force == false).isEmpty();
  }

  List<T> getProperties();

  @JsonIgnore
  @Value.Derived
  @Value.Auxiliary
  default List<T> getAllNestedProperties() {
    return getProperties().stream()
        .flatMap(t -> Stream.concat(Stream.of(t), t.getAllNestedProperties().stream()))
        .collect(Collectors.toList());
  }

  @JsonIgnore
  @Value.Derived
  @Value.Auxiliary
  default List<T> getAllObjects() {
    return Stream.concat(
            Stream.of((T) this),
            getAllNestedProperties().stream()
                .filter(SchemaBase::isObject)
                .filter(obj -> obj.getProperties().stream().anyMatch(SchemaBase::isValue)))
        .collect(Collectors.toList());
  }

  @JsonIgnore
  @Value.Derived
  @Value.Auxiliary
  default Optional<T> getIdProperty() {
    return getAllNestedProperties().stream().filter(SchemaBase::isId).findFirst();
  }

  @JsonIgnore
  @Value.Derived
  @Value.Auxiliary
  default Optional<T> getIdParent() {
    return getAllObjects().stream()
        .filter(schema -> schema.getProperties().stream().anyMatch(SchemaBase::isId))
        .findFirst();
  }

  @JsonIgnore
  @Value.Derived
  @Value.Auxiliary
  default Optional<T> getPrimaryGeometry() {
    return getAllNestedProperties().stream()
        .filter(SchemaBase::isPrimaryGeometry)
        .findFirst()
        .or(() -> getProperties().stream().filter(SchemaBase::isSpatial).findFirst());
  }

  @JsonIgnore
  @Value.Derived
  @Value.Auxiliary
  default Optional<T> getPrimaryGeometryParent() {
    return getAllObjects().stream()
        .filter(schema -> schema.getProperties().stream().anyMatch(SchemaBase::isPrimaryGeometry))
        .findFirst();
  }

  @JsonIgnore
  @Value.Derived
  @Value.Auxiliary
  default boolean primaryGeometryIsSimpleFeature() {
    return getProperties().stream()
        .noneMatch(
            p ->
                p.isPrimaryGeometry()
                    && SimpleFeatureGeometry.MULTI_POLYGON.equals(
                        p.getGeometryType().orElse(SimpleFeatureGeometry.NONE))
                    && p.getConstraints().map(SchemaConstraints::isComposite).orElse(false)
                    && p.getConstraints().map(SchemaConstraints::isClosed).orElse(false));
  }

  @JsonIgnore
  @Value.Derived
  @Value.Auxiliary
  default Optional<T> getPrimaryInstant() {
    return getAllNestedProperties().stream()
        .filter(SchemaBase::isPrimaryInstant)
        .findFirst()
        .or(
            () ->
                getPrimaryInterval().isEmpty()
                    ? getProperties().stream().filter(SchemaBase::isTemporal).findFirst()
                    : Optional.empty());
  }

  @JsonIgnore
  @Value.Derived
  @Value.Auxiliary
  default Optional<T> getPrimaryInstantParent() {
    return getAllObjects().stream()
        .filter(schema -> schema.getProperties().stream().anyMatch(SchemaBase::isPrimaryInstant))
        .findFirst();
  }

  @JsonIgnore
  @Value.Derived
  @Value.Auxiliary
  default Optional<Tuple<T, T>> getPrimaryInterval() {
    Optional<T> start =
        getAllNestedProperties().stream().filter(SchemaBase::isPrimaryIntervalStart).findFirst();
    Optional<T> end =
        getAllNestedProperties().stream().filter(SchemaBase::isPrimaryIntervalEnd).findFirst();

    return start.isPresent() && end.isPresent()
        ? Optional.of(Tuple.of(start.get(), end.get()))
        : Optional.empty();
  }

  @JsonIgnore
  @Value.Derived
  @Value.Auxiliary
  default Optional<T> getPrimaryIntervalStartParent() {
    return getAllObjects().stream()
        .filter(
            schema -> schema.getProperties().stream().anyMatch(SchemaBase::isPrimaryIntervalStart))
        .findFirst();
  }

  @JsonIgnore
  @Value.Derived
  @Value.Auxiliary
  default Optional<T> getPrimaryIntervalEndParent() {
    return getAllObjects().stream()
        .filter(
            schema -> schema.getProperties().stream().anyMatch(SchemaBase::isPrimaryIntervalEnd))
        .findFirst();
  }

  @JsonIgnore
  @Value.Derived
  @Value.Auxiliary
  default Optional<T> getSecondaryGeometry() {
<<<<<<< HEAD
    return getAllNestedProperties().stream().filter(SchemaBase::isSecondaryGeometry).findFirst();
=======
    return getAllNestedProperties().stream()
        .filter(SchemaBase::isSecondaryGeometry)
        .findFirst()
        .or(() -> getProperties().stream().filter(SchemaBase::isSpatial).findFirst());
>>>>>>> df123096
  }

  @JsonIgnore
  @Value.Derived
  @Value.Auxiliary
  default Optional<T> getSecondaryGeometryParent() {
    return getAllObjects().stream()
        .filter(schema -> schema.getProperties().stream().anyMatch(SchemaBase::isSecondaryGeometry))
        .findFirst();
  }

  @JsonIgnore
  @Value.Derived
  @Value.Auxiliary
  default List<String> getFullPath() {
    return new ImmutableList.Builder<String>().addAll(getParentPath()).addAll(getPath()).build();
  }

  @JsonIgnore
  @Value.Derived
  @Value.Auxiliary
  default String getFullPathAsString() {
    return String.join(".", getFullPath());
  }

  @JsonIgnore
  @Value.Derived
  @Value.Auxiliary
  default Set<String> getValueNames() {
    return getProperties().stream()
        .filter(SchemaBase::isValue)
        .map(SchemaBase::getName)
        .collect(ImmutableSet.toImmutableSet());
  }

  @JsonIgnore
  @Value.Derived
  @Value.Auxiliary
  default boolean isObject() {
    return getType() == Type.OBJECT || getType() == Type.OBJECT_ARRAY;
  }

  @JsonIgnore
  @Value.Derived
  @Value.Auxiliary
  default boolean isArray() {
    return getType() == Type.OBJECT_ARRAY || getType() == Type.VALUE_ARRAY;
  }

  @JsonIgnore
  @Value.Derived
  @Value.Auxiliary
  default boolean isValue() {
    return !isObject() /*&& getType() != Type.VALUE_ARRAY*/;
  }

  @JsonIgnore
  @Value.Derived
  @Value.Auxiliary
  default boolean isFeature() {
    return isObject() && getParentPath().isEmpty();
  }

  @JsonIgnore
  @Value.Derived
  @Value.Auxiliary
  default boolean isSpatial() {
    return getType() == Type.GEOMETRY;
  }

  @JsonIgnore
  @Value.Derived
  @Value.Auxiliary
  default boolean isTemporal() {
    return getType() == Type.DATETIME || getType() == Type.DATE;
  }

  @JsonIgnore
  @Value.Derived
  @Value.Auxiliary
  default boolean isId() {
    return getRole().filter(role -> role == Role.ID).isPresent();
  }

  @JsonIgnore
  @Value.Derived
  @Value.Auxiliary
  default boolean isPrimaryGeometry() {
    return getRole().filter(role -> role == Role.PRIMARY_GEOMETRY).isPresent();
  }

  @JsonIgnore
  @Value.Derived
  @Value.Auxiliary
  default boolean isPrimaryInstant() {
    return getRole().filter(role -> role == Role.PRIMARY_INSTANT).isPresent();
  }

  @JsonIgnore
  @Value.Derived
  @Value.Auxiliary
  default boolean isPrimaryIntervalStart() {
    return getRole().filter(role -> role == Role.PRIMARY_INTERVAL_START).isPresent();
  }

  @JsonIgnore
  @Value.Derived
  @Value.Auxiliary
  default boolean isPrimaryIntervalEnd() {
    return getRole().filter(role -> role == Role.PRIMARY_INTERVAL_END).isPresent();
  }

  @JsonIgnore
  @Value.Derived
  @Value.Auxiliary
  default boolean isSecondaryGeometry() {
    return getRole().filter(role -> role == Role.SECONDARY_GEOMETRY).isPresent();
  }

  @JsonIgnore
  @Value.Derived
  @Value.Auxiliary
  default boolean isType() {
    return getRole().filter(role -> role == Role.TYPE).isPresent();
  }

  @JsonIgnore
  @Value.Derived
  @Value.Auxiliary
  default boolean isRequired() {
    return getConstraints().filter(SchemaConstraints::isRequired).isPresent();
  }

  @JsonIgnore
  @Value.Derived
  @Value.Auxiliary
  default boolean isSimpleFeatureGeometry() {
    return getGeometryType().isPresent() && !is3dGeometry();
  }

  @JsonIgnore
  @Value.Derived
  @Value.Auxiliary
  default boolean is3dGeometry() {
    return getGeometryType().isPresent()
        && getGeometryType().get() == SimpleFeatureGeometry.MULTI_POLYGON
        && getConstraints().isPresent()
        && getConstraints().get().isClosed()
        && getConstraints().get().isComposite();
  }

  default <U> U accept(SchemaVisitor<T, U> visitor) {
    return visitor.visit(
        (T) this,
        getProperties().stream()
            .map(property -> property.accept(visitor))
            .collect(Collectors.toList()));
  }

  // TODO: replace SchemaVisitor with SchemaVisitorTopDown
  default <U> U accept(SchemaVisitorTopDown<T, U> visitor) {
    return accept(visitor, ImmutableList.of());
  }

  default <U, V> V accept(SchemaVisitorWithFinalizer<T, U, V> visitor) {
    return visitor.finalize((T) this, accept(visitor, ImmutableList.of()));
  }

  default <U> U accept(SchemaVisitorTopDown<T, U> visitor, List<T> parents) {
    return visitor.visit(
        (T) this,
        parents,
        getProperties().stream()
            .map(
                property ->
                    property.accept(
                        visitor,
                        new ImmutableList.Builder<T>().addAll(parents).add((T) this).build()))
            .collect(Collectors.toList()));
  }
}<|MERGE_RESOLUTION|>--- conflicted
+++ resolved
@@ -245,14 +245,7 @@
   @Value.Derived
   @Value.Auxiliary
   default Optional<T> getSecondaryGeometry() {
-<<<<<<< HEAD
     return getAllNestedProperties().stream().filter(SchemaBase::isSecondaryGeometry).findFirst();
-=======
-    return getAllNestedProperties().stream()
-        .filter(SchemaBase::isSecondaryGeometry)
-        .findFirst()
-        .or(() -> getProperties().stream().filter(SchemaBase::isSpatial).findFirst());
->>>>>>> df123096
   }
 
   @JsonIgnore
