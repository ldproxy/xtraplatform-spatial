--- conflicted
+++ resolved
@@ -1205,14 +1205,7 @@
                 queryMapping.get().get(0), null, featureId.get(), crs);
 
     ImmutableMutationResult.Builder builder =
-<<<<<<< HEAD
         ImmutableMutationResult.builder().type(type).hasFeatures(false);
-    FeatureTokenStatsCollector statsCollector = new FeatureTokenStatsCollector(builder, crs);
-=======
-        ImmutableMutationResult.builder()
-            .type(featureId.isPresent() ? partial ? Type.UPDATE : Type.REPLACE : Type.CREATE)
-            .hasFeatures(false);
->>>>>>> 71ffc840
 
     Source<FeatureDataSql> featureSqlSource =
         featureTokenSource
