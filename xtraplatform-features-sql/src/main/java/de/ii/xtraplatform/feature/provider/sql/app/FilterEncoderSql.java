--- conflicted
+++ resolved
@@ -293,15 +293,7 @@
         }
 
         private String reduceSelectToColumn(String expression) {
-<<<<<<< HEAD
-            //TODO: support nested mapping filters
-            if (!expression.contains(" WHERE ")) {
-                return String.format(expression, "", "");
-            }
-            return String.format(expression.substring(expression.indexOf(" WHERE ") + 7, expression.length() - 1), "", "");
-=======
             return String.format(expression.contains(" WHERE ") ? expression.substring(expression.indexOf(" WHERE ") + 7, expression.length() - 1) : expression, "", "");
->>>>>>> 09e9e12d
         }
 
         private String replaceColumnWithLiteral(String expression, String column, String literal) {
